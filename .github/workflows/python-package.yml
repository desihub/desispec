--- conflicted
+++ resolved
@@ -83,13 +83,7 @@
                 python -m pip install pytest pytest-cov coveralls
                 python -m pip install git+https://github.com/desihub/desiutil.git@${DESIUTIL_VERSION}#egg=desiutil
                 python -m pip install -r requirements.txt
-<<<<<<< HEAD
-                python -m pip install specutils\<1.15
-                python -m pip install -U 'numpy${{ matrix.numpy-version }}'
-                python -m pip install -U 'astropy${{ matrix.astropy-version }}'
-=======
                 python -m pip install specutils 'numpy${{ matrix.numpy-version }}' 'astropy${{ matrix.astropy-version }}' 'numba${{ matrix.numba-version }}'
->>>>>>> 6986d7d6
                 python -m pip cache remove fitsio
                 python -m pip install --no-deps --force-reinstall --ignore-installed 'fitsio${{ matrix.fitsio-version }}'
                 svn export https://desi.lbl.gov/svn/code/desimodel/${DESIMODEL_DATA}/data
