import os
import numpy as np
import time

import astropy.io.fits as fits
from astropy.table import Table
from astropy.convolution import convolve, Box1DKernel

import glob
import yaml
from pkg_resources import resource_filename

from scipy.optimize import minimize
from scipy.interpolate import RectBivariateSpline,interp1d
from scipy.signal import fftconvolve
from desiutil.log import get_logger
from desiutil.dust import dust_transmission

from desispec.io import findfile,read_frame,read_fiberflat,read_sky,read_flux_calibration,iotime,read_xytraceset
from desispec.io.spectra import Spectra
from desispec.calibfinder import findcalibfile
from astropy import constants as const

class Config(object):
    def __init__(self, cpath):
        with open(cpath) as f:
            d = yaml.safe_load(f)

        for key in d:
            setattr(self, key, d[key])

class gfa_template_ensemble(object):
    '''
    '''
    def __init__(self):
        log = get_logger()

        log.info('Computing GFA passband TSNR template.')
        self.tracer = 'GPBDARK'

        # https://desi.lbl.gov/DocDB/cgi-bin/private/ShowDocument?docid=1297
        self.pb_fname = resource_filename('desispec', 'data/gfa/gfa-mean-desi-1297.csv')

        log.info('Retrieved {}.'.format(self.pb_fname))

        # passband: wave [3000., 11000.]
        self.pb = Table.read(self.pb_fname, names=['wave', 'trans'])
        self.pb_interp = interp1d(self.pb['wave'], self.pb['trans'], kind='linear', copy=True, bounds_error=False, fill_value=0.0, assume_sorted=False)

        self.wmin = 3600
        self.wmax = 9824
        self.wdelta = 0.8
        self.wave = np.round(np.arange(self.wmin, self.wmax + self.wdelta, self.wdelta), 1)
        self.cslice = {"b": slice(0, 2751), "r": slice(2700, 5026), "z": slice(4900, 7781)}

    def compute(self):
        log = get_logger()

        self.ensemble_dflux = {}

        for band in ['b', 'r', 'z']:
            band_wave = self.wave[self.cslice[band]]
            self.ensemble_dflux[band] = self.pb_interp(band_wave).reshape(1, len(band_wave))

        log.info('GPB passband TSNR template computation done.')

    def plot(self):
        import pylab as pl

        for band in ['b', 'r', 'z']:
            band_wave = self.wave[self.cslice[band]]

            pl.plot(band_wave, self.ensemble_dflux[band][0], label=band)

        pl.xlabel('Wavelength [Angstroms]')
        pl.ylabel('GPBDARK TSNR DFLUX TEMPLATE')
        pl.show()

    def write(self,dirname):
        log = get_logger()

<<<<<<< HEAD
        for tracer in ['gpbdark', 'gpbbright', 'gpbbackup']:
            hdr = fits.Header()
            hdr['TRACER'] = tracer

            hdu_list = [fits.PrimaryHDU(header=hdr)]

            for band in ['b', 'r', 'z']:
                hdu_list.append(fits.ImageHDU(self.wave[self.cslice[band]], name='WAVE_{}'.format(band.upper())))
                hdu_list.append(fits.ImageHDU(self.ensemble_dflux[band], name='DFLUX_{}'.format(band.upper())))

=======
        for tracer in ['gpbdark', 'gpbbright', 'gpbbackup']:        
            hdr = fits.Header()
            
            hdr['TRACER'] = tracer
            
            hdu_list = [fits.PrimaryHDU(header=hdr)]

            for band in ['b', 'r', 'z']:
                hdu_list.append(fits.ImageHDU(self.wave[self.cslice[band]], name='WAVE_{}'.format(band.upper())))
                hdu_list.append(fits.ImageHDU(self.ensemble_dflux[band], name='DFLUX_{}'.format(band.upper())))

>>>>>>> 383dc3f4
            hdu_list = fits.HDUList(hdu_list)
            hdu_list.writeto(dirname + '/tsnr-ensemble-{}.fits'.format(tracer), overwrite=True)

            log.info('Successfully written GFA TSNR template to ' + dirname + '/tsnr-ensemble-{}.fits'.format(tracer))
            
        log.info('Should now be copied to $DESIMODEL/data/tsnr/.')
        
class template_ensemble(object):
    '''
    Generate an ensemble of templates to sample tSNR for a range of points in
    (z, m, OII, etc.) space.

    If conditioned, uses deepfield redshifts and (currently r) magnitudes
    to condition simulated templates.
    '''
    def read_config(self,filename) :
        log = get_logger()
        log.info("Reading config {}".format(filename))
        self.config = Config(filename)

    def __init__(self,tracer, config_filename=None) :

        self.tracer = tracer.lower()  # support ELG or elg, etc.

        # AR/DK DESI spectra wavelengths
        # TODO:  where are brz extraction wavelengths defined?  https://github.com/desihub/desispec/issues/1006.
        self.wmin = 3600
        self.wmax = 9824
        self.wdelta = 0.8
        self.wave               = np.round(np.arange(self.wmin, self.wmax + self.wdelta, self.wdelta), 1)
        self.cslice             = {"b": slice(0, 2751), "r": slice(2700, 5026), "z": slice(4900, 7781)}

        if config_filename is None :
            config_filename = resource_filename('desispec', 'data/tsnr/tsnr-config-{}.yaml'.format(self.tracer))
        self.read_config(config_filename)

        self.seed = 1


    def effmag(self,m1,m2) :
        """
        returns an effective mag which is the magnitude that gives the same average flux^2
        for the mag range specified [m1,m2] assuming a flat magnitude distribution
        """
        return -0.5*2.5*np.log10( (10**(-0.8*m1)-10**(-0.8*m2))/(0.8*np.log(10.))/(m2-m1) )

    def generate_templates(self, nmodel, redshifts=None,
                           mags=None,single_mag=True):
        '''
            Dedicated wrapper for desisim.templates.GALAXY.make_templates call,
            stipulating templates in a redshift range suggested by the FDR.
            Further, assume fluxes close to the expected (within ~0.5 mags.)
            in the appropriate band.

            Class init will write ensemble stack to disk at outdir, for a given
            tracer [bgs, lrg, elg, qso], having generated nmodel templates.
            Optionally, provide redshifts and mags. to condition appropriately
            at cost of runtime.
        '''
            # Only import desisim if code is run, not at module import
        # to minimize desispec -> desisim -> desispec dependency loop
        import desisim.templates

        log = get_logger()


        # https://arxiv.org/pdf/1611.00036.pdf
        #
        normfilter_south=self.config.filter

        zrange   = (self.config.zlo, self.config.zhi)

        # Variance normalized as for psf, so we need an additional linear
        # flux loss so account for the relative factors.
        psf_loss = -self.config.psf_fiberloss / 2.5
        psf_loss = 10.**psf_loss

        rel_loss = -(self.config.wgt_fiberloss - self.config.psf_fiberloss) / 2.5
        rel_loss = 10.**rel_loss

        magrange = (self.config.med_mag, self.config.limit_mag)

        log.info('{} nmodel: {:d}'.format(self.tracer, nmodel))
        log.info('{} filter: {}'.format(self.tracer, self.config.filter))
        log.info('{} zrange: {} - {}'.format(self.tracer, zrange[0], zrange[1]))


        # NOTE THE NORMALIZATION OF MAGNITUDES DOES NOT HAVE ANY EFFECT
        # AT THE END OF THE DAY, BECAUSE BOTH TSNR2 VALUES AND EFFTIME
        # ARE RECALIBRATED TO VALUES OBTAINED EARLY IN THE SURVEY
        # (using table sv1-exposures.csv in py/desispec/data/tsnr/)
        # TO AVOID ANY ARTIFICIAL DRIFT IN THE NORMALIZATION OF THOSE
        # QUANTITIES.
        # See the scale factor applied to the flux in the routine get_ensemble
        # and the efftime normalization in the routine tsnr2_to_efftime

        # Calibration vector assumes PSF mtype.
        log.info('psf fiberloss: {:.3f}'.format(psf_loss))
        log.info('Relative fiberloss to psf morphtype: {:.3f}'.format(rel_loss))
        log.info('Generating templates ...')
        if self.tracer == 'bgs':
            # Cut on mag.
            # https://github.com/desihub/desitarget/blob/dd353c6c8dd8b8737e45771ab903ac30584db6db/py/desitarget/cuts.py#L1312
            magrange = (self.config.med_mag, self.config.limit_mag)
            if single_mag and mags is None : mags=np.repeat( self.effmag(magrange[0],magrange[1]) , nmodel)

            maker = desisim.templates.BGS(wave=self.wave, normfilter_south=normfilter_south)
            flux, wave, meta, objmeta = maker.make_templates(nmodel=nmodel, redshift=redshifts, mag=mags, south=True, zrange=zrange, magrange=magrange, seed=self.seed)

            # Additional factor rel. to psf.; TSNR put onto instrumental
            # e/A given calibration vector that includes psf-like loss.
            flux *= rel_loss

        elif self.tracer == 'lrg':
            # Cut on fib. mag. with desisim.templates setting FIBERFLUX to FLUX.
            # https://github.com/desihub/desitarget/blob/dd353c6c8dd8b8737e45771ab903ac30584db6db/py/desitarget/cuts.py#L447
            magrange = (self.config.med_fibmag, self.config.limit_fibmag)
            # consistent with tsnr on disk
            #magrange = (self.config.med_mag, self.config.limit_mag)
            if single_mag and mags is None : mags=np.repeat( self.effmag(magrange[0],magrange[1]) , nmodel)

            maker = desisim.templates.LRG(wave=self.wave, normfilter_south=normfilter_south)
            flux, wave, meta, objmeta = maker.make_templates(nmodel=nmodel, redshift=redshifts, mag=mags, south=True, zrange=zrange, magrange=magrange, seed=self.seed)

            # Take factor rel. to psf.; TSNR put onto instrumental
            # e/A given calibration vector that includes psf-like loss.
            # Note:  Oppostive to other tracers as templates normalized to fibermag.
            flux /= psf_loss
            #flux *= rel_loss

        elif self.tracer == 'elg':
            # Cut on mag.
            # https://github.com/desihub/desitarget/blob/dd353c6c8dd8b8737e45771ab903ac30584db6db/py/desitarget/cuts.py#L517
            magrange = (self.config.med_mag, self.config.limit_mag)
            if single_mag and mags is None : mags=np.repeat( self.effmag(magrange[0],magrange[1]) , nmodel)

            maker = desisim.templates.ELG(wave=self.wave, normfilter_south=normfilter_south)
            flux, wave, meta, objmeta = maker.make_templates(nmodel=nmodel, redshift=redshifts, mag=mags, south=True, zrange=zrange, magrange=magrange, seed=self.seed)

            # Additional factor rel. to psf.; TSNR put onto instrumental
            # e/A given calibration vector that includes psf-like loss.
            flux *= rel_loss

        elif self.tracer == 'qso':
            # Cut on mag.
            # https://github.com/desihub/desitarget/blob/dd353c6c8dd8b8737e45771ab903ac30584db6db/py/desitarget/cuts.py#L1422
            magrange = (self.config.med_mag, self.config.limit_mag)
            if single_mag and mags is None : mags=np.repeat( self.effmag(magrange[0],magrange[1]) , nmodel)

            maker = desisim.templates.QSO(wave=self.wave, normfilter_south=normfilter_south)
            flux, wave, meta, objmeta = maker.make_templates(nmodel=nmodel, redshift=redshifts, mag=mags, south=True, zrange=zrange, magrange=magrange, seed=self.seed)

            # Additional factor rel. to psf.; TSNR put onto instrumental
            # e/A given calibration vector that includes psf-like loss.
            flux *= rel_loss

        else:
            raise  ValueError('{} is not an available tracer.'.format(self.tracer))

        if single_mag :
            log.info('{} single effective mag: {}'.format(self.tracer, mags[0]))
        else :
            log.info('{} magrange: {} - {}'.format(self.tracer, magrange[0], magrange[1]))
        log.info("  Done generating templates")

        return  wave, flux, meta, objmeta

    def compute(self, nmodel=5, smooth=100., nz_table_filename=None, single_mag=True, convolve_to_nz=True):
        """
        Compute a template ensemble for template S/N measurements (tSNR)

        Options:
            nmodel: number of template models to generate
            smooth: smoothing scale for dF=<F - smooth(F)>
            nz_table_filename: path to ASCII file with columns zmin,zmax,n
            single_mag: generate all templates at same average magnitude to limit MC noise
            convolve_to_nz: if True, each template dF^2 is convolved to match the n(z) (redshift distribution)
        """
        log = get_logger()

        if nz_table_filename is None :
            nz_table_filename = os.environ['DESIMODEL'] + '/data/targets/nz_{}.dat'.format(self.tracer)

        _, flux, meta, objmeta         = self.generate_templates(nmodel=nmodel,single_mag=single_mag)

        # keep a copy of the templates meta data
        self.meta = meta
        for k in objmeta.dtype.names :
            if k not in self.meta.dtype.names :
                self.meta[k] = objmeta[k]

        self.ensemble_flux             = {}
        self.ensemble_dflux            = {}
        self.ensemble_meta             = meta
        self.ensemble_objmeta          = objmeta
        self.ensemble_dflux_stack      = {}
        self.smooth = smooth

        ##
        smoothing = np.ceil(smooth / self.wdelta).astype(np.int)

        log.info('Applying {:.3f} AA smoothing ({:d} pixels)'.format(smooth, smoothing))
        dflux = flux.copy()
        for i in range(flux.shape[0]):
            sflux  = convolve(flux[i], Box1DKernel(smoothing), boundary='extend')
            dflux[i] -= sflux

        log.info("Read N(z) in {}".format(nz_table_filename))
        zmin, zmax, numz = np.loadtxt(nz_table_filename, unpack=True, usecols = (0,1,2))
        # trim
        b=max(0,np.where(numz>0)[0][0]-1)
        e=min(numz.size,np.where(numz>0)[0][-1]+2)
        zmin=zmin[b:e]
        zmax=zmax[b:e]
        numz=numz[b:e]
        self.nz = Table()
        self.nz["zmin"]=zmin
        self.nz["zmax"]=zmax
        self.nz["n"]=numz
        zmid=(self.nz["zmin"]+self.nz["zmax"])/2.

        if convolve_to_nz :

            # redshifting is a simple shift in log(wave)
            # so we directy convolve with fft in a linear log(wave) grid
            # map to log scale for fast convolution with dndz
            lwave = np.log(self.wave)
            loggrid_lwave = np.linspace(lwave[0],lwave[-1],lwave.size) # linear grid of log(wave)
            loggrid_dflux = np.zeros(dflux.shape)
            loggrid_step = loggrid_lwave[1]-loggrid_lwave[0]

            loggrid_lzmin = np.log(1+zmid[0])
            number_z_bins=int((np.log(1+zmid[-1])-loggrid_lzmin)//loggrid_step)+1
            if number_z_bins%2==0 : number_z_bins += 1 # need odd number

            loggrid_lz=loggrid_lzmin+loggrid_step*np.arange(number_z_bins)
            loggrid_nz=np.interp(loggrid_lz,np.log(1+zmid),numz)

            # truncate at zrange
            loggrid_nz[(loggrid_lz<np.log(1+self.config.zlo))|(loggrid_lz>np.log(1+self.config.zhi))] = 0.

            loggrid_nz /= np.sum(loggrid_nz)
            central_lz = loggrid_lz[loggrid_lz.size//2]

            zconv_dflux = np.zeros(dflux.shape)
            for i in range(dflux.shape[0]):
                lwave_dflux = np.interp(loggrid_lwave,lwave,dflux[i])
                zi=float(self.meta['REDSHIFT'][i])
                kern = np.interp(loggrid_lz+(np.log(1+zi)-central_lz),loggrid_lz,loggrid_nz,left=0,right=0)
                if np.sum(kern)==0 : continue
                kern/=np.sum(kern)
                lwave_convolved_dflux2 = fftconvolve(lwave_dflux**2,kern,mode="same")
                zconv_dflux2 = np.interp(lwave,loggrid_lwave,lwave_convolved_dflux2,left=0,right=0)
                zconv_dflux[i] = np.sqrt(zconv_dflux2*(zconv_dflux2>0))
            dflux = zconv_dflux

        # Generate template (d)fluxes for brz bands.
        for band in ['b', 'r', 'z']:
            band_wave                 = self.wave[self.cslice[band]]
            in_band                   = np.isin(self.wave, band_wave)
            self.ensemble_flux[band]  = flux[:, in_band]
            self.ensemble_dflux[band] = dflux[:, in_band]

        zs = meta['REDSHIFT'].data

        # Stack ensemble.
        for band in ['b', 'r', 'z']:
            self.ensemble_dflux_stack[band] = np.sqrt(np.average(self.ensemble_dflux[band]**2., axis=0).reshape(1, len(self.ensemble_dflux[band].T)))

    def write(self,filename) :

        log = get_logger()

        hdr = fits.Header()
        hdr['TRACER']   = self.tracer
        hdr['FILTER']   = self.config.filter
        hdr['ZLO']      = self.config.zlo
        hdr['ZHI']      = self.config.zhi
        hdr['MEDMAG']   = self.config.med_mag
        hdr['LIMMAG']   = self.config.limit_mag
        hdr['PSFFLOSS'] = self.config.psf_fiberloss
        hdr['WGTFLOSS'] = self.config.wgt_fiberloss
        hdr['SMOOTH']   = self.smooth
        hdr['SEED']   = self.seed

        hdu_list = [fits.PrimaryHDU(header=hdr)]

        for band in ['b', 'r', 'z']:
            hdu_list.append(fits.ImageHDU(self.wave[self.cslice[band]], name='WAVE_{}'.format(band.upper())))
            hdu_list.append(fits.ImageHDU(self.ensemble_dflux_stack[band], name='DFLUX_{}'.format(band.upper())))

        hdu_list = fits.HDUList(hdu_list)

        self.meta.meta={"EXTNAME":"TEMPLATES_META"}
        hdu_list.append(fits.convenience.table_to_hdu(self.meta))

        self.nz.meta={"EXTNAME":"NZ"}
        hdu_list.append(fits.convenience.table_to_hdu(self.nz))

        hdu_list.writeto(filename, overwrite=True)

        log.info('Successfully written to '+filename)

def get_ensemble(dirpath=None, bands=["b","r","z"], smooth=0):
    '''
    Function that takes a frame object and a bitmask and
    returns ivar (and optionally mask) array(s) that have fibers with
    offending bits in fibermap['FIBERSTATUS'] set to
    0 in ivar and optionally flips a bit in mask.

    Args:
        dirpath: path to the dir. with ensemble dflux files. default is $DESIMODEL/data/tsnr
        bands:  bands to expect, typically [BRZ] - case ignored.

    Options:
        smooth:  Further convolve the residual ensemble flux.

    Returns:
        Dictionary with keys labelling each tracer (bgs, lrg, etc.) for which each value
        is a Spectra class instance with wave, flux for BRZ arms.  Note flux is the high
        frequency residual for the ensemble.  See doc. 4723.
    '''

    t0 = time.time()

    log=get_logger()
    if dirpath is None :
        dirpath = os.path.join(os.environ["DESIMODEL"],"data/tsnr")

    paths = glob.glob(dirpath + '/tsnr-ensemble-*.fits')

    wave = {}
    flux = {}
    ivar = {}
    mask = {}
    res  = {}

    ensembles  = {}

    for path in paths:
        tracer = path.split('/')[-1].split('-')[2].replace('.fits','')
        dat    = fits.open(path)

        if 'FLUXSCAL' in dat[0].header :
            scale_factor = dat[0].header['FLUXSCAL']
            log.info("for {} apply scale factor = {:4.3f}".format(path,scale_factor))
        else :
            scale_factor = 1.

        for band in bands:
            wave[band] = dat['WAVE_{}'.format(band.upper())].data
            flux[band] = scale_factor*dat['DFLUX_{}'.format(band.upper())].data
            ivar[band] = 1.e99 * np.ones_like(flux[band])

            # 125: 100. A in 0.8 pixel.
            if smooth > 0:
                flux[band] = convolve(flux[band][0,:], Box1DKernel(smooth), boundary='extend')
                flux[band] = flux[band].reshape(1, len(flux[band]))

        ensembles[tracer] = Spectra(bands, wave, flux, ivar)
        ensembles[tracer].meta = dat[0].header

    duration = time.time() - t0

    log=get_logger()
    log.info(iotime.format('read',"tsnr ensemble", duration))

    return  ensembles

def read_nea(path):
    '''
    Read a master noise equivalent area [sq. pixel] file.

    input:
        path: path to a master nea file for a given camera, e.g. b0.

    returns:
        nea: 2D split object to be evaluated at (fiber, wavelength)
        angperpix:  2D split object to be evaluated at (fiber, wavelength),
                    yielding angstrom per pixel.
    '''

    with fits.open(path, memmap=False) as fx:
        wave=fx['WAVELENGTH'].data
        angperpix=fx['ANGPERPIX'].data
        nea=fx['NEA'].data

    fiber = np.arange(len(nea))

    nea = RectBivariateSpline(fiber, wave, nea)
    angperpix = RectBivariateSpline(fiber, wave, angperpix)

    return  nea, angperpix

def fb_rdnoise(fibers, frame, tset):
    '''
    Approximate the readnoise for a given fiber (on a given camera) for the
    wavelengths present in frame. wave.

    input:
        fibers: e.g. np.arange(500) to index fiber.
        frame:  frame instance for the given camera.
        tset: xytraceset object with fiber traces coordinates.

    returns:
        rdnoise: (nfiber x nwave) array with the estimated readnosie.  Same
                 units as OBSRDNA, e.g. ang per pix.
    '''

    ccdsizes = np.array(frame.meta['CCDSIZE'].split(',')).astype(np.float)

    xtrans = ccdsizes[0] / 2.
    ytrans = ccdsizes[1] / 2.

    rdnoise = np.zeros_like(frame.flux)

    twave=np.linspace(tset.wavemin,tset.wavemax,20) # precision better than 0.3 pixel with 20 nodes
    for ifiber in fibers:
        #wave_lim = tset.wave_vs_y(fiber=ifiber, y=ytrans) # this is slow because requires inversion
        ty = tset.y_vs_wave(fiber=ifiber, wavelength=twave)
        wave_lim = np.interp(ytrans,ty,twave)
        x = tset.x_vs_wave(fiber=ifiber, wavelength=wave_lim)

        # A | C.
        if x < xtrans:
            rdnoise[ifiber, frame.wave <  wave_lim] = frame.meta['OBSRDNA']
            rdnoise[ifiber, frame.wave >= wave_lim] = frame.meta['OBSRDNC']

        # B | D
        else:
            rdnoise[ifiber, frame.wave <  wave_lim] = frame.meta['OBSRDNB']
            rdnoise[ifiber, frame.wave >= wave_lim] = frame.meta['OBSRDND']
    return rdnoise

def var_tracer(tracer, frame, angperspecbin, fiberflat, fluxcalib, exposure_seeing_fwhm=1.1):
    '''
    Source Poisson term to the model ivar, following conventions defined at:
        https://desi.lbl.gov/trac/wiki/SurveyOps/SurveySpeed.

    See also:
        https://github.com/desihub/desispec/blob/master/py/desispec/efftime.py

    Args:
        tracer: [bgs, backup] string, defines program.
        frame: desispec.frame instance
        angperspecbin: float, angstroms per bin in spectral reductions
        fiberflat: desispec instance
        fluxcalib: desispec instance
        fiber_diameter_arcsec:

    Returns:
        nominal flux [e/specbin] corresponding to frame.wave
    '''
    log = get_logger()

    if tracer in ['bgs', 'gpbbright']:
        # Nominal fiberloss dependence on seeing.  Assumes zero offset.
        fiberfrac = np.exp(0.0341 * np.log(exposure_seeing_fwhm)**3 -0.3611 * np.log(exposure_seeing_fwhm)**2 -0.7175 * np.log(exposure_seeing_fwhm) -1.5643)

        # Note: neglects transparency & EBV corrections.
        nominal = 15.8                    # r=19.5 [nanomaggie].

    elif tracer in ['backup', 'gpbbackup']:
        fiberfrac = np.exp(0.0989 * np.log(exposure_seeing_fwhm)**3 -0.5588 * np.log(exposure_seeing_fwhm)**2 -0.9708 * np.log(exposure_seeing_fwhm) -0.4473)
        nominal = 27.5                    # r=18.9 [nanomaggie].

    else:
        # No source poisson term otherwise.
        nominal = 0.0                     # [nanomaggie].
        fiberfrac = 1.0

        return nominal                    # [e/specbin].

    nominal *= fiberfrac

    log.info('TSNR MODEL VAR: include {} poisson source var of {:.6f} [nMg]'.format(tracer, nominal))

    nominal *= 1.e-9                      # [Mg].
    nominal /= (1.e23 / const.c.value / 1.e10 / 3631.)
    nominal /= (frame.wave)**2.           # [ergs/s/cm2/A].
    nominal *= 1.e17                      # [1.e-17 ergs/s/cm2/A].

    nominal  = fluxcalib.calib * nominal  # [e/A]

    nominal *= angperspecbin  	          # [e/specbin].
    nominal *= fiberflat.fiberflat

    log.info('TSNR MODEL VAR: include {} poisson source var of {:.6e} [e/specbin]'.format(tracer, np.median(nominal)))

    return  nominal

def var_model(rdnoise_sigma, npix_1d, angperpix, angperspecbin, fiberflat, skymodel, alpha=1.0, components=False):
    '''
    Evaluate a model for the 1D spectral flux variance, e.g. quadrature sum of readnoise and sky components.

    input:
        rdnoise_sigma:
        npix_1d:  equivalent to (1D) nea.
        angperpix:  Angstroms per pixel.
        angperspecbin: Angstroms per bin.
        fiberflat: fiberflat instance
        skymodel: Sky instance.
        alpha: empirical weighting of the rdnoise term to e.g. better fit sky fibers per exp. cam.
        components:  if True, return tuple of individual contributions to the variance.  Else return variance.

    returns:
        nfiber x nwave array of the expected variance.
    '''

    # the extraction is performed with a wavelength bin of width = angperspecbin
    # so the effective number of CCD pixels corresponding to a spectral bin width is
    npix_2d = npix_1d * (angperspecbin / angperpix)

    # then, the extracted flux per specbin is converted to an extracted flux per A, so
    # the variance has to be divided by the square of the conversion factor = angperspecbin**2

    rdnoise_variance = rdnoise_sigma**2 * npix_2d / angperspecbin**2

    # It was verified that this variance has to be increased by about 10% to match the
    # inverse variance reported in the frame files of a zero exposure (exptime=0).
    # However the correction factor (alpha) can be larger when fitted on sky fibers
    # because the precomputed effective noise equivalent number of pixels (npix_1d)
    # is valid only when the Poisson noise is negligible. It increases with the spectral flux.

    if components:
        return (alpha * rdnoise_variance, fiberflat.fiberflat * np.abs(skymodel.flux))

    else:
        return alpha * rdnoise_variance + fiberflat.fiberflat * np.abs(skymodel.flux)

def gen_mask(frame, skymodel, hw=5.):
    """
    Generate a mask for the alpha computation, masking out bright sky lines.
    Args:
        frame : uncalibrated Frame object for one camera
        skymodel : SkyModel object
        hw : (optional) float, half width of mask around sky lines in A
    Returns an array of same shape as frame, here mask=1 is good, 0 is bad
    """
    log = get_logger()

    maskfactor = np.ones_like(frame.mask, dtype=np.float)
    maskfactor[frame.mask > 0] = 0.0

    # https://github.com/desihub/desispec/blob/294cfb66428aa8be3797fd046adbd0a2267c4409/py/desispec/sky.py#L1267
    skyline=np.array([5199.4,5578.4,5656.4,5891.4,5897.4,6302.4,6308.4,6365.4,6500.4,6546.4,\
                      6555.4,6618.4,6663.4,6679.4,6690.4,6765.4,6831.4,6836.4,6865.4,6925.4,\
                      6951.4,6980.4,7242.4,7247.4,7278.4,7286.4,7305.4,7318.4,7331.4,7343.4,\
                      7360.4,7371.4,7394.4,7404.4,7440.4,7526.4,7714.4,7719.4,7752.4,7762.4,\
                      7782.4,7796.4,7810.4,7823.4,7843.4,7855.4,7862.4,7873.4,7881.4,7892.4,\
                      7915.4,7923.4,7933.4,7951.4,7966.4,7982.4,7995.4,8016.4,8028.4,8064.4,\
                      8280.4,8284.4,8290.4,8298.4,8301.4,8313.4,8346.4,8355.4,8367.4,8384.4,\
                      8401.4,8417.4,8432.4,8454.4,8467.4,8495.4,8507.4,8627.4,8630.4,8634.4,\
                      8638.4,8652.4,8657.4,8662.4,8667.4,8672.4,8677.4,8683.4,8763.4,8770.4,\
                      8780.4,8793.4,8829.4,8835.4,8838.4,8852.4,8870.4,8888.4,8905.4,8922.4,\
                      8945.4,8960.4,8990.4,9003.4,9040.4,9052.4,9105.4,9227.4,9309.4,9315.4,\
                      9320.4,9326.4,9340.4,9378.4,9389.4,9404.4,9422.4,9442.4,9461.4,9479.4,\
                      9505.4,9521.4,9555.4,9570.4,9610.4,9623.4,9671.4,9684.4,9693.4,9702.4,\
                      9714.4,9722.4,9740.4,9748.4,9793.4,9802.4,9814.4,9820.4])

    maskfactor *= (skymodel.ivar > 0.0)
    maskfactor *= (frame.ivar > 0.0)

    if hw > 0.0:
        log.info('TSNR Masking bright lines in alpha calc. (half width: {:.3f})'.format(hw))

        for line in skyline :
            if line<=frame.wave[0] or line>=frame.wave[-1]:
                continue

            ii=np.where((frame.wave>=line-hw)&(frame.wave<=line+hw))[0]

            maskfactor[:,ii]=0.0

    # Mask collimator, [4300-4500A]
    ii=np.where((frame.wave>=4300.)&(frame.wave<=4500.))[0]
    maskfactor[:,ii]=0.0

    return maskfactor

def calc_alpha(frame, fibermap, rdnoise_sigma, npix_1d, angperpix, angperspecbin, fiberflat, skymodel):
    '''
    Model Var = alpha * rdnoise component + sky.

    Calculate the best-fit alpha using the sky fibers
    available to the frame.

    input:
        frame: desispec frame instance (should be uncalibrated, i.e. e/A).
        fibermap: desispec fibermap instance.
        rdnoise_sigma:  e.g. RDNOISE value per Quadrant (float).
        npix_1d:  equivalent to 1D nea [pixels], calculated using read_nea().
        angperpix:  angstroms per pixel (float),
        fiberflat: desispec fiberflat instance.
        skymodel: desispec Sky instance.
        alpha:  nuisanve parameter to reweight rdnoise vs sky contribution to variance (float).
        components:  if True, return individual contributions to variance, else return total variance.

    returns:
       alpha:  nuisance parameter to reweight rdnoise vs sky contribution to variance (float), obtained
               as the best fit to the uncalibrated sky fibers VAR.
    '''
    log = get_logger()
    sky_indx = np.where(fibermap['OBJTYPE'] == 'SKY')[0]
    rd_var, sky_var = var_model(rdnoise_sigma, npix_1d, angperpix, angperspecbin, fiberflat, skymodel, alpha=1.0, components=True)

    maskfactor = gen_mask(frame, skymodel)
    maskfactor = maskfactor[sky_indx,:]

    def calc_alphavar(alpha):
        return alpha * rd_var[sky_indx,:] + sky_var[sky_indx,:]

    def alpha_X2(alpha):
        _var = calc_alphavar(alpha)
        _ivar =  1. / _var
        X2 = np.abs(frame.ivar[sky_indx,:] - _ivar)

        return np.sum(X2 * maskfactor)

    res = minimize(alpha_X2, x0=[1.])
    alpha = res.x[0]

    #- From JG PR #1164:
    # Noisy values of alpha can occur for observations dominated by sky noise
    # where it is not possible to calibrated the read noise. For those
    # exposures, the precise value of alpha does not impact the SNR estimation.
    if alpha < 0.8 :
        log.warning(f'tSNR forcing best fit alpha = {alpha:.4f} to 0.8')
        alpha = 0.8

    return alpha

#- Cache files from desimodel to avoid reading them N>>1 times
_camera_nea_angperpix = None
_band_ensemble = None

def calc_tsnr2_cframe(cframe):
    """
    Given cframe, calc_tsnr2 guessing frame,fiberflat,skymodel,fluxcalib to use

    Args:
        cframe: input cframe Frame object

    Returns (results, alpha) from calc_tsnr2
    """
    log = get_logger()
    dirname, filename = os.path.split(cframe.filename)
    framefile = os.path.join(dirname, filename.replace('cframe', 'frame'))
    skyfile = os.path.join(dirname, filename.replace('cframe', 'sky'))
    fluxcalibfile = os.path.join(dirname, filename.replace('cframe', 'fluxcalib'))

    for testfile in (framefile, skyfile, fluxcalibfile):
        if not os.path.exists(testfile):
            msg = 'missing {testfile}; unable to calculate TSNR2'
            log.error(msg)
            raise ValueError(msg)

    night = cframe.meta['NIGHT']
    expid = cframe.meta['EXPID']
    camera = cframe.meta['CAMERA']
    fiberflatfile = desispec.io.findfile('fiberflatnight', night, camera=camera)
    if not os.path.exists(fiberflatfile):
        ffname = os.path.basename(fiberflatfile)
        log.warning(f'{ffname} not found; using default calibs')
        fiberflatfile = findcalibfile([cframe.meta,], 'FIBERFLAT')

    frame = read_frame(framefile)
    fiberflat = read_fiberflat(fiberflatfile)
    skymodel = read_sky(skyfile)
    fluxcalib = read_flux_calibration(fluxcalibfile)

    return calc_tsnr2(frame, fiberflat, skymodel, fluxcalib)

def calc_tsnr2(frame, fiberflat, skymodel, fluxcalib, alpha_only=False, include_poisson=True) :
    '''
    Compute template SNR^2 values for a given frame

    Args:
        frame : uncalibrated Frame object for one camera
        fiberflat : FiberFlat object
        sky : SkyModel object
        fluxcalib : FluxCalib object

    returns (tsnr2, alpha):
        `tsnr2` dictionary, with keys labeling tracer (bgs,elg,etc.), of values
        holding nfiber length array of the tsnr^2 values for this camera, and
        `alpha`, the relative weighting btwn rdnoise & sky terms to model var.

    Note:  Assumes DESIMODEL is set and up to date.
    '''
    global _camera_nea_angperpix
    global _band_ensemble

    t0=time.time()

    log=get_logger()

    if not (frame.meta["BUNIT"]=="count/Angstrom" or frame.meta["BUNIT"]=="electron/Angstrom" ) :
        log.error("requires an uncalibrated frame")
        raise RuntimeError("requires an uncalibrated frame")

    camera=frame.meta["CAMERA"].strip().lower()
    band=camera[0]
    psfpath=findcalibfile([frame.meta],"PSF")
    tset=read_xytraceset(psfpath)

    # Returns bivariate spline to be evaluated at (fiber, wave).
    if not "DESIMODEL" in os.environ :
        msg = "requires $DESIMODEL to get the NEA and the SNR templates"
        log.error(msg)
        raise RuntimeError(msg)

    if _camera_nea_angperpix is None:
        _camera_nea_angperpix = dict()

    if camera in _camera_nea_angperpix:
        nea, angperpix = _camera_nea_angperpix[camera]
    else:
        neafilename=os.path.join(os.environ["DESIMODEL"],
                                 f"data/specpsf/nea/masternea_{camera}.fits")
        log.info("read NEA file {}".format(neafilename))
        nea, angperpix = read_nea(neafilename)
        _camera_nea_angperpix[camera] = nea, angperpix

    if _band_ensemble is None:
        _band_ensemble = dict()

    if band in _band_ensemble:
        ensemble = _band_ensemble[band]
    else:
        ensembledir=os.path.join(os.environ["DESIMODEL"],"data/tsnr")
        log.info("read TSNR ensemble files in {}".format(ensembledir))
        ensemble = get_ensemble(ensembledir, bands=[band,])
        _band_ensemble[band] = ensemble

    nspec, nwave = fluxcalib.calib.shape

    fibers = np.arange(nspec)
    rdnoise = fb_rdnoise(fibers, frame, tset)

    #
    ebv = frame.fibermap['EBV']

    if np.sum(ebv!=0)>0 :
        log.info("TSNR MEDIAN EBV = {:.3f}".format(np.median(ebv[ebv!=0])))
    else :
        log.info("TSNR MEDIAN EBV = 0")

    # Evaluate.
    npix = nea(fibers, frame.wave)
    angperpix = angperpix(fibers, frame.wave)
    angperspecbin = np.mean(np.gradient(frame.wave))

    for label, x in zip(['RDNOISE', 'NEA', 'ANGPERPIX', 'ANGPERSPECBIN'], [rdnoise, npix, angperpix, angperspecbin]):
        log.info('{} \t {:.3f} +- {:.3f}'.format(label.ljust(10), np.median(x), np.std(x)))

    # Relative weighting between rdnoise & sky terms to model var.

    alpha = calc_alpha(frame, fibermap=frame.fibermap,
                rdnoise_sigma=rdnoise, npix_1d=npix,
                angperpix=angperpix, angperspecbin=angperspecbin,
                fiberflat=fiberflat, skymodel=skymodel)

    log.info(f"TSNR ALPHA = {alpha:.6f}")

    if alpha_only:
        return {}, alpha

    maskfactor = np.ones_like(frame.mask, dtype=np.float)
    maskfactor[frame.mask > 0] = 0.0
    maskfactor *= (frame.ivar > 0.0)
    tsnrs = {}

    for tracer in ensemble.keys():
        wave = ensemble[tracer].wave[band]
        dflux = ensemble[tracer].flux[band]

        if len(frame.wave) != len(wave) or not np.allclose(frame.wave, wave):
            log.warning(f'Resampling {tracer} ensemble wavelength to match input {camera} frame')
            tmp = np.zeros([dflux.shape[0], len(frame.wave)])
            for i in range(dflux.shape[0]):
                tmp[i] = np.interp(frame.wave, wave, dflux[i],
                            left=dflux[i,0], right=dflux[i,-1])
            dflux = tmp
            wave = frame.wave

        denom = var_model(rdnoise, npix, angperpix, angperspecbin, fiberflat, skymodel, alpha=alpha)

        if include_poisson:
            # TODO:  Fix default seeing-fiberfrac relation.
            denom += var_tracer(tracer, frame, angperspecbin, fiberflat, fluxcalib)

        # Work in uncalibrated flux units (electrons per angstrom); flux_calib includes exptime. tau.
        # Broadcast.
        dflux = dflux * fluxcalib.calib # [e/A]

        # Wavelength dependent fiber flat;  Multiply or divide - check with Julien.
        result = dflux * fiberflat.fiberflat

        # Apply dust transmission.
        result *= dust_transmission(frame.wave, ebv[:,None])

        result = result**2.

        result /= denom

        # Eqn. (1) of https://desi.lbl.gov/DocDB/cgi-bin/private/RetrieveFile?docid=4723;filename=sky-monitor-mc-study-v1.pdf;version=2
        tsnrs[tracer] = np.sum(result * maskfactor, axis=1)

    results=dict()
    for tracer in tsnrs.keys():
        key = 'TSNR2_{}_{}'.format(tracer.upper(), band.upper())
        results[key]=tsnrs[tracer]
        log.info('{} = {:.6f}'.format(key, np.median(tsnrs[tracer])))

    log.info('computation time = {:4.2f} sec'.format(time.time()-t0))
    return results, alpha

def tsnr2_to_efftime(tsnr2,target_type,program="DARK") :
    """ Converts TSNR2 values to effective exposure time.
    Args:
      tsnr2: TSNR**2 values, float or numpy array
      target_type: str, "ELG","BGS","LYA", or other depending on content of  data/tsnr/tsnr-efftime.yaml
      program: str, "DARK", "BRIGHT", or other depending on content of data/tsnr/tsnr-efftime.yaml

    Returns: exptime in seconds, same type and shape if applicable as input tsnr2
    """

    #keyword="TSNR2_{}_TO_EFFTIME_{}".format(target_type,program)
    #if not keyword in efftime_config :
    #    message="no calibration for TSNR2_{} to EFFTIME_{}".format(target_type,program)
    #    raise KeyError(message)

    tracer=target_type.lower()
    tsnr_ensembles = get_ensemble()
    log = get_logger()
    if not "SNR2TIME" in tsnr_ensembles[tracer].meta.keys() :
        message = "did not find key SNR2TIME in tsnr_ensemble fits file header, the tsnr files must be deprecated, please update DESIMODEL."
        log.error(message)
        return np.zeros_like(tsnr2)

    slope = tsnr_ensembles[tracer].meta["SNR2TIME"]
    log.info("for tracer {} SNR2TIME={:f}".format(tracer,slope))

    return slope*tsnr2<|MERGE_RESOLUTION|>--- conflicted
+++ resolved
@@ -79,7 +79,7 @@
     def write(self,dirname):
         log = get_logger()
 
-<<<<<<< HEAD
+
         for tracer in ['gpbdark', 'gpbbright', 'gpbbackup']:
             hdr = fits.Header()
             hdr['TRACER'] = tracer
@@ -90,26 +90,13 @@
                 hdu_list.append(fits.ImageHDU(self.wave[self.cslice[band]], name='WAVE_{}'.format(band.upper())))
                 hdu_list.append(fits.ImageHDU(self.ensemble_dflux[band], name='DFLUX_{}'.format(band.upper())))
 
-=======
-        for tracer in ['gpbdark', 'gpbbright', 'gpbbackup']:        
-            hdr = fits.Header()
-            
-            hdr['TRACER'] = tracer
-            
-            hdu_list = [fits.PrimaryHDU(header=hdr)]
-
-            for band in ['b', 'r', 'z']:
-                hdu_list.append(fits.ImageHDU(self.wave[self.cslice[band]], name='WAVE_{}'.format(band.upper())))
-                hdu_list.append(fits.ImageHDU(self.ensemble_dflux[band], name='DFLUX_{}'.format(band.upper())))
-
->>>>>>> 383dc3f4
             hdu_list = fits.HDUList(hdu_list)
             hdu_list.writeto(dirname + '/tsnr-ensemble-{}.fits'.format(tracer), overwrite=True)
 
             log.info('Successfully written GFA TSNR template to ' + dirname + '/tsnr-ensemble-{}.fits'.format(tracer))
-            
+
         log.info('Should now be copied to $DESIMODEL/data/tsnr/.')
-        
+
 class template_ensemble(object):
     '''
     Generate an ensemble of templates to sample tSNR for a range of points in
