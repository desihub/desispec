--- conflicted
+++ resolved
@@ -78,9 +78,7 @@
 
     return overscan, readnoise
 
-<<<<<<< HEAD
-def preproc(rawimage, header, bias=False, pixflat=False, mask=False, cosmics_nsig=6, cosmics_cfudge=3., cosmics_c2fudge=0.8) :
-=======
+
 def _global_background(image,patch_width=200) :
     '''
     determine background using a 2D median with square patches of width = width
@@ -192,8 +190,8 @@
     return bkg
 
 
-def preproc(rawimage, header, bias=False, pixflat=False, mask=False, bkgsub=False, nocosmic=False):
->>>>>>> a79948a1
+def preproc(rawimage, header, bias=False, pixflat=False, mask=False, bkgsub=False, nocosmic=False, cosmics_nsig=6, cosmics_cfudge=3., cosmics_c2fudge=0.8):
+
     '''
     preprocess image using metadata in header
 
@@ -212,16 +210,17 @@
         filename (str or unicode): read HDU 0 and use that
         DATE-OBS is required in header if bias, pixflat, or mask=True
 
-<<<<<<< HEAD
+
+    
+
+    Optional background subtraction with median filtering if bkgsub=True
+    
+    Optional disabling of cosmic ray rejection if nocosmic=True
+    
     Optional tuning of cosmic ray rejection parameters:
         cosmics_nsig: number of sigma above background required
         cosmics_cfudge: number of sigma inconsistent with PSF required
         cosmics_c2fudge:  fudge factor applied to PSF
-=======
-    Optional background subtraction with median filtering if bkgsub=True
-    
-    Optional disabling of cosmic ray rejection if nocosmic=True
->>>>>>> a79948a1
 
     Returns Image object with member variables:
         image : 2D preprocessed image in units of electrons per pixel
@@ -379,14 +378,10 @@
     img = Image(image, ivar=ivar, mask=mask, meta=header, readnoise=readnoise, camera=camera)
 
     #- update img.mask to mask cosmic rays
-<<<<<<< HEAD
-    cosmics.reject_cosmic_rays(img,nsig=cosmics_nsig,cfudge=cosmics_cfudge,c2fudge=cosmics_c2fudge)
-
-=======
+
     if not nocosmic :
-        cosmics.reject_cosmic_rays(img)
-    
->>>>>>> a79948a1
+        cosmics.reject_cosmic_rays(img,nsig=cosmics_nsig,cfudge=cosmics_cfudge,c2fudge=cosmics_c2fudge)
+    
     return img
 
 #-------------------------------------------------------------------------
