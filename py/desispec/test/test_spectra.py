--- conflicted
+++ resolved
@@ -87,14 +87,9 @@
 
         #- Test data and files to work with
         os.chdir(self.testDir)
-<<<<<<< HEAD
-        self.fileio = "coadd_test.fits"
-        self.redrockfile = "redrock_test.fits"
-=======
         # this has to start with "coadd" for reading redshifts
         self.fileio = "coadd-test_spectra.fits"
         self.fileio_rr = "redrock-test_spectra.fits"
->>>>>>> 879fb244
         self.fileappend = "test_spectra_append.fits"
         self.filebuild = "test_spectra_build.fits"
         self.meta = {
@@ -174,16 +169,10 @@
         self.extra_catalog['A'] = np.arange(self.nspec)
         self.extra_catalog['B'] = np.ones(self.nspec)
         self.redshifts = Table()
-        self.redshifts['TARGETID'] = self.fmap1['TARGETID']
         self.redshifts["Z"] = np.random.uniform(0,5, size=self.nspec)
-<<<<<<< HEAD
-        self.redshifts["COEFF"] = np.random.uniform(-1,1, size=(self.nspec,10)).astype(np.float32)
-        self.redshifts["DELTACHI2"] = np.random.uniform(0,5000, size=self.nspec).astype(np.float32)
-=======
         self.redshifts["COEFF"] = np.random.uniform(-1,1, size=(self.nspec,10))
         self.redshifts["DELTACHI2"] = np.random.uniform(0,5000, size=self.nspec)
         self.redshifts["TARGETID"] = self.fmap1["TARGETID"].copy()
->>>>>>> 879fb244
 
     def tearDown(self):
         if os.path.exists(self.fileio):
@@ -457,7 +446,7 @@
         self.assertTrue(np.all(self.redshifts['TARGETID'] == self.fmap1['TARGETID']))
 
         write_spectra(self.fileio, spec)
-        self.redshifts.write(self.redrockfile)
+        self.redshifts.write(self.fileio_rr)
 
         # should find redshifts from redrock file
         test = read_spectra(self.fileio, return_redshifts=True)
