import unittest

import numpy as np
import scipy.interpolate

from astropy.table import Table
from astropy.table.column import Column
from astropy.units import Unit

from desispec.spectra import Spectra
from desispec.io import empty_fibermap
from desispec.coaddition import (coadd, fast_resample_spectra,
                                 spectroperf_resample_spectra,
                                 coadd_fibermap, coadd_cameras,
                                 _mask_cosmics)
from desispec.specscore import compute_coadd_scores
from desispec.resolution import Resolution
from desispec.maskbits import fibermask

class TestCoadd(unittest.TestCase):

    def setUp(self):
        # Create a dummy 3-camera spectrum.
        bands = ['b', 'r', 'z']
        wave = { 'b':np.arange(3600, 5800.8, 0.8),
                 'r':np.arange(5760, 7620.8, 0.8),
                 'z':np.arange(7520, 9824.8, 0.8) }
        flux = { }
        ivar = { }
        rdat = { }
        for b in bands:
            flux[b] = np.ones((1, len(wave[b])))
            ivar[b] = np.ones((1, len(wave[b])))
            rdat[b] = np.ones((1, 1, len(wave[b])))

        fmap = empty_fibermap(1)
        fmap['TARGETID'] = 12
        fmap['TILEID'] = 1000
        fmap['NIGHT'] = 20200101
        fmap['EXPID'] = 5000 + np.arange(1)

        #- move away from RA,DEC = (0,0) which is treated as bad
        fmap['TARGET_RA'] += 10
        fmap['FIBER_RA'] += 10

        self.spectra = Spectra(bands=bands,
                               wave=wave,
                               flux=flux,
                               ivar=ivar,
                               mask=None,
                               resolution_data=rdat,
                               fibermap=fmap)

    def _random_spectra(self, ns=3, nw=10, seed=74273, with_mask=False,
                        bands=('b',)):

        rng = np.random.default_rng(seed)
        nres = 3 # number of resolution elts
        rdat = np.ones((ns, nres, nw))
        rdat[:,0] *= 0.25
        rdat[:,1] *= 0.5
        rdat[:,2] *= 0.25
        fmap = empty_fibermap(ns)
        #- add fibermap columns in spectra from Frame headers
        fmap["TARGETID"] = 12
        fmap["TILEID"] = 1000
        fmap["NIGHT"] = 20200101
        fmap["EXPID"] = 5000 + np.arange(ns)
        #- move away from 0,0 which is treated as special (invalid) case
        fmap["TARGET_RA"] = 10
        fmap["TARGET_DEC"] = 0
        fmap["FIBER_RA"] = rng.normal(loc=10, scale=0.1, size=ns)
        fmap["FIBER_DEC"] = rng.normal(loc=0, scale=0.1, size=ns)
        #- dummy scores
        scores = dict()
        scores['BLAT'] = np.zeros(ns)
        scores['FOO'] = np.ones(ns)
        scores['BAR'] = np.arange(ns)
        # create overlapping/pixel aligned wavelength intervals
        wave_b = np.linspace(4000, 6000, nw)
        wave_b_edge = wave_b[int(0.7 * nw)]
        step = wave_b[1] - wave_b[0]
        wave_r = np.linspace(wave_b_edge, wave_b_edge + (nw - 1) * step,
                             nw)
        wave_r_edge = wave_r[int(0.7 * nw)]
        wave_z = np.linspace(wave_r_edge, wave_r_edge + (nw - 1) * step,
                             nw)
        wave = {'b': wave_b,
                'r': wave_r,
                'z': wave_z}
        flux = {}
        ivar = {}
        resolution_data = {}
        if with_mask:
            mask = {}
        else:
            mask = None
        for band in bands:
            flux[band] = rng.uniform(0, 1, size=(ns,nw))
            ivar[band] = rng.uniform(0, 1, size=(ns,nw))
            if with_mask:
                mask[band] = np.zeros((ns, nw), dtype=int)
            resolution_data[band] = rdat.copy()

        return Spectra(
                bands=bands,
                wave=wave,
                flux=flux,
                ivar=ivar,
                mask=mask,
                resolution_data=resolution_data,
                fibermap=fmap,
                scores=scores,
                )

    def test_cosmic_masking_blank(self):
        """
        Ensure the masking works fine even if we have a few
        fully masked spectra (ivar=0) in the set
        """
        rng = np.random.default_rng(133)
        npix, nspec = 10000, 30
        wave = np.arange(npix)
        ivar = rng.uniform(0, 1,
                           size=(nspec, npix)) * (1 + 100 * np.arange(nspec)[:, None])
        model0 = 0.01 * (wave - (wave)**2 / npix) + rng.uniform(size=npix)
        flux = model0 + rng.normal(size=(nspec, npix)) / np.sqrt(ivar)
        COSMIC = 1e6
        ivar[0] = 0
        ivar[22] = 0
        flux[10, 100] = COSMIC
        flux[1, 130] = COSMIC
        cosmics_nsig = 4
        cosmic_mask = _mask_cosmics(wave, flux, ivar,
                                    tid=1,
                                    cosmics_nsig=cosmics_nsig)
        # we mask pixel and 1 neighbor around hence 3 pixel per cosmic
        self.assertEqual(cosmic_mask.sum(), 6)
        self.assertEqual((flux[cosmic_mask] == COSMIC).sum(),
                         2)

    def test_cosmic_masking(self):
        rng = np.random.default_rng(133)
        npix, nspec = 10000, 30
        wave = np.arange(npix)
        ivar = rng.uniform(0, 1,
                           size=(nspec, npix)) * (1 + 100 * np.arange(nspec)[:, None])
        model0 = 0.01 * (wave - (wave)**2 / npix) + rng.uniform(size=npix)
        flux = model0 + rng.normal(size=(nspec, npix)) / np.sqrt(ivar)
        COSMIC = 1e6
        flux[2, 100] = COSMIC
        flux[0, 130] = COSMIC
        cosmics_nsig = 4
        cosmic_mask = _mask_cosmics(wave, flux, ivar,
                                    tid=1,
                                    cosmics_nsig=cosmics_nsig)
        # we mask pixel and 1 neighbor around hence 3 pixel per cosmic
        self.assertEqual(cosmic_mask.sum(), 6)
        self.assertEqual((flux[cosmic_mask] == COSMIC).sum(), 2)

    def test_cosmic_masking_variable(self):
        """ Here we test the case where the spectrum varies
        by much more than variance tells us
        The cosmic masking should still work
        """
        rng = np.random.default_rng(133)
        npix, nspec = 1000, 10
        wave = np.arange(npix)
        ivar = np.ones((nspec, npix)) * 100
        model0 = (wave - (wave)**2 / npix)
        flux = model0 * np.linspace(1, 2, nspec)[:, None] + (
                rng.normal(size=(nspec, npix)) / np.sqrt(ivar))
        COSMIC = 1e6
        flux[2, 100] = COSMIC
        flux[0, 130] = COSMIC
        cosmics_nsig = 4
        cosmic_mask = _mask_cosmics(wave, flux, ivar,
                                    tid=1,
                                    cosmics_nsig=cosmics_nsig)
        # we mask pixel and 1 neighbor around hence 3 pixel per cosmic
        self.assertEqual(cosmic_mask.sum(), 6)
        self.assertEqual((flux[cosmic_mask] == COSMIC).sum(),
                         2)

    def test_multi_cosmic_masking(self):
        """Test masking unlucky cosmics on two spectra at same wavelength"""
        npix, nspec = 10, 5
        wave = np.arange(npix)
        flux = np.ones((nspec, npix))
        ivar = np.ones((nspec, npix))

        #- make a fake cosmic on spectra 0,1 while leaving 2,3,4 ok
        COSMIC = 1e6
        cosmic_pix = 5
        flux[0, cosmic_pix] = COSMIC
        flux[1, cosmic_pix] = COSMIC

        cosmics_nsig = 4
        cosmic_mask = _mask_cosmics(wave, flux, ivar, tid=1,
                                    cosmics_nsig=cosmics_nsig)

        #- cosmic at pixel=5 should mask pixels 4,5,6 in exposures 1 and 2
        def mask2str(mask):
            return ''.join([str(_) for _ in (mask).astype(int)])

        self.assertEqual(mask2str(cosmic_mask[0]), '0000111000')
        self.assertEqual(mask2str(cosmic_mask[1]), '0000111000')
        for i in range(2, nspec):
            self.assertEqual(mask2str(cosmic_mask[i]), '0000000000')

        # But if the "cosmic" appears on all of the spectra, it is no longer
        # masked because it could be real signal
        flux[:, cosmic_pix] = COSMIC
        cosmic_mask = _mask_cosmics(wave, flux, ivar,
                                    tid=1,
                                    cosmics_nsig=cosmics_nsig)

        self.assertTrue(np.all(~cosmic_mask))

    def test_coadd(self):
        """Test coaddition"""
        nspec, nwave = 3, 10
        s1 = self._random_spectra(nspec, nwave)
        self.assertEqual(s1.flux['b'].shape[0], nspec)
        self.assertIsInstance(s1.scores, Table)

        #- All the same targets, coadded in place
        s1.fibermap['TARGETID'] = 10
        coadd(s1)
        self.assertEqual(s1.flux['b'].shape[0], 1)
        self.assertIsInstance(s1.scores, Table)

    def test_coadd_masked(self):
        """Test coaddition when all spectra have certain wavelength range masked
        In this case we still prefer to preserve ivar like nothing happened
        """
        nspec, nwave = 3, 10
        s1 = self._random_spectra(nspec, nwave, with_mask=True)
        maskpix = 5
        s1.mask['b'][:,:maskpix] = 1
        # All the same targets, coadded in place
        s1.fibermap['TARGETID'] = 10
        ivar0 = s1.ivar['b'].copy()
        resol0 = s1.resolution_data['b'].copy()[0]
        coadd(s1)
        self.assertTrue(np.all(np.isfinite(s1.mask['b'])))
        self.assertTrue(np.all(np.isfinite(s1.flux['b'])))
        self.assertTrue(np.allclose(s1.resolution_data['b'] , resol0))
        self.assertTrue(np.all(s1.ivar['b'] == np.sum(ivar0, axis=0)))
        self.assertTrue(np.all(s1.mask['b'][0][:maskpix] != 0))

        #- masking propagates even if masked for diff reasons on diff pix
        #- Note: this time masking a single pix, not all pixels up to maskpix
        s2 = self._random_spectra(nspec, nwave, with_mask=True)
        maskpix = 5
        s2.mask['b'][:,maskpix] = 2**np.arange(nspec)  # 1,2,4...
        ormask = np.bitwise_or.reduce(s2.mask['b'][:,maskpix]) # 7 for nspec=3
        s2.fibermap['TARGETID'] = 10
        coadd(s2)
        self.assertTrue(np.all(np.isfinite(s2.mask['b'])))
        self.assertEqual(s2.mask['b'][0,maskpix], ormask)
        self.assertTrue(np.all(s2.mask['b'][0,np.arange(nwave) != maskpix] == 0))

    def test_coadd_with_cosmic(self):
        """Test coadding spectra that have a cosmic ray"""
        nspec, nwave = 3, 10
        s1 = self._random_spectra(nspec, nwave, with_mask=True)

        #- simplify ivar and flux to make test math easier
        s1.flux['b'][:,:] = 1.0
        s1.ivar['b'][:,:] = 1.0

        #- add unidentified cosmic on a single spectrum
        COSMIC = 1e6
        s1.flux['b'][0,1] = COSMIC

        #- All the same targets, coadded in place
        s1.fibermap['TARGETID'] = 10
        coadd(s1)

        #- cosmic on pixel 1 masks pixels 0,1,2; reducing coadd ivar
        self.assertTrue(np.all(s1.ivar['b'][0,0:2] == 2))
        self.assertTrue(np.all(s1.ivar['b'][0,3:] == 3))

        #- but since there were good spectra, the final mask is still 0
        self.assertTrue(np.all(s1.mask['b'] == 0))



    def test_coadd_single(self):
        """Test coaddition of a single spectrum which should be no-op"""
        nspec, nwave = 1, 10
        s1 = self._random_spectra(nspec, nwave)
        spec0 = s1.flux['b'] * 1
        ivar0 = s1.ivar['b'] * 1
        resmat = s1.resolution_data['b'] * 1
        #- All the same targets, coadded in place
        s1.fibermap['TARGETID'] = 10
        coadd(s1)
        self.assertTrue(np.allclose(s1.flux['b'], spec0))
        self.assertTrue(np.all(s1.ivar['b'] == ivar0))
        self.assertTrue(np.all(s1.resolution_data['b'] == resmat))

    def test_coadd_single_mask(self):
        """Test coaddition with a masked pixel triggering #2372"""
        nspec, nwave = 1, 10
        # check middle pixel and edge pixel
        for mpix in [0,5]:
            s1 = self._random_spectra(nspec, nwave, with_mask=True)
            s1.mask['b'][0, mpix] = 1
            s1.ivar['b'][0, mpix] = 0
            nonmasked = s1.mask['b'][0] == 0
            resmat1 = Resolution(s1.resolution_data['b'][0] * 1)
            # All the same targets, coadded in place
            s1.fibermap['TARGETID'] = 10
            coadd(s1)
            resmat2 = Resolution(s1.resolution_data['b'][0] * 1)
            modvec = np.ones(nwave)
            # Here we are testing that after model spectra are
            # the same as before coadd (outside the masked pixel)
            mod1 = resmat1@modvec
            mod2 = resmat2@modvec
            self.assertTrue(np.allclose(mod1[nonmasked], mod2[nonmasked]))
            self.assertTrue(s1.mask['b'][0, mpix] > 0)
            self.assertTrue(s1.ivar['b'][0, mpix] == 0)

    def test_coadd_cameras_single_mask(self):
        """Test coaddition with a masked pixel triggering #2372
        Now with coadd_cameras
        """
        nspec, nwave = 1, 10
        s1 = self._random_spectra(nspec, nwave, with_mask=True)
        spec0 = s1.flux['b'][0] * 1
        ivar0 = s1.ivar['b'][0] * 1
        resmat1 = Resolution(s1.resolution_data['b'][0] * 1)
        for mpix in [0,5]:
            s1.mask['b'][:, mpix] = 1
            nonmask = s1.mask['b'][0] == 0
            #- All the same targets, coadded in place
            s1.fibermap['TARGETID'] = 10
            modvec = np.ones(nwave)
            s2 = coadd_cameras(s1)
            resmat2 = Resolution(s2.resolution_data['b'][0] * 1)
            mod1 = resmat1@modvec
            mod2 = resmat2@modvec
            self.assertTrue(np.allclose(s2.flux['b'][0][nonmask], spec0[nonmask]))
            self.assertTrue(np.all(s2.ivar['b'][0][nonmask] == ivar0[nonmask]))
            self.assertTrue(np.all((mod1 == mod2)[nonmask]))

    def test_coadd_full_mask(self):
        """
        Test coadd with one spectrum fully masked
        """
        nspec, nwave = 2, 30
        s1 = self._random_spectra(nspec, nwave, with_mask=True)
        flux0 = s1.flux['b'][0] * 1
        rng = np.random.default_rng(4343)
        ivar = rng.uniform(size=s1.ivar['b'].shape)
        resol = rng.uniform(size=s1.resolution_data['b'].shape)
        s1.ivar['b'] = ivar * 1
        s1.resolution_data['b'] = resol * 1
        # fully mask second exposure
        s1.mask['b'][1, :] = 1
        # All the same targets, coadded in place
        s1.fibermap['TARGETID'] = [10] * nspec
        coadd(s1)
        # check that the output of the coadd equals the first spectrum
        self.assertTrue(np.allclose(flux0, s1.flux['b'][0]))
        self.assertTrue(np.allclose(ivar[0], s1.ivar['b'][0]))
        self.assertTrue(np.allclose(resol[0], s1.resolution_data['b'][0]))

    def test_coadd_skip_cosmics(self):
        """
        Test coadd with two spectra masked.
        Here with 3 spectra mask_cosmics should start,
        but with two masked spectra, it should bail out
        this tests the behaviour
        """
        nspec, nwave = 3, 30
        s1 = self._random_spectra(nspec, nwave, with_mask=True)
        flux0 = s1.flux['b'][0] * 1
        rng = np.random.default_rng(4343)
        ivar = rng.uniform(size=s1.ivar['b'].shape)
        resol = rng.uniform(size=s1.resolution_data['b'].shape)
        s1.ivar['b'] = ivar * 1
        s1.ivar['b'][1:, :] = 0
        s1.resolution_data['b'] = resol * 1
        # fully mask second exposure
        s1.mask['b'][1, :] = 1
        # All the same targets, coadded in place
        s1.fibermap['TARGETID'] = [10] * nspec
        coadd(s1)
        # check that the output of the coadd equals the first spectrum
        # and that the mask is zero
        self.assertTrue(np.allclose(flux0, s1.flux['b'][0]))
        self.assertTrue(np.all(s1.mask['b'][0]==0))
        self.assertTrue(np.allclose(ivar[0], s1.ivar['b'][0]))
        self.assertTrue(np.allclose(resol[0], s1.resolution_data['b'][0]))

    def test_coadd_resolution(self):
        """Test proper behaviour of resolution matrix
        i.e. if all input spectra were D_i = R_i * M
        coadd must satisfy the same condition
        protection against #2372 """
        nspec, nwave = 20, 30
        s1 = self._random_spectra(nspec, nwave, with_mask=True)
        rng = np.random.default_rng(4343)
        ivar = rng.uniform(size=s1.ivar['b'].shape)
        # completely mask some fraction of pixels
        ivar[rng.uniform(size=s1.ivar['b'].shape) < 0.01] = 0
        s1.ivar['b'] = ivar
        model0 = rng.uniform(size=nwave)
        # random resolution matrix
        resol = rng.uniform(size=s1.resolution_data['b'].shape)
        s1.resolution_data['b'] = resol
        for i in range(nspec):
            s1.flux['b'][i] = Resolution(resol[i])@model0
        # All the same targets, coadded in place
        s1.fibermap['TARGETID'] = [10]*nspec
        coadd(s1, cosmics_nsig=0)
        resmat2 = Resolution(s1.resolution_data['b'][0])
        resmod = resmat2@model0
        self.assertTrue(np.allclose(resmod, s1.flux['b'][0]))

<<<<<<< HEAD
=======
    def test_coadd_no_resolution(self):
        """Test coaddition when there is no resolution data"""
        nspec, nwave = 20, 30
        s1 = self._random_spectra(nspec, nwave, with_mask=True)
        s1.resolution_data = None
        s1.R = None
        coadd(s1)  # shouldn't crash, even without resolution data
        
>>>>>>> 7728be26
    def test_coadd_cameras_resolution(self):
        """Test proper behaviour of resolution matrix
        i.e. if all input spectra were D_i = R_i * M
        coadd must satisfy the same condition
        protection against #2372
        Here we just ignore the pixels touched by the spectrum edges from either
        arm.
        """
        nspec, nwave = 20, 100
        bands = ['b', 'r', 'z']
        rng = np.random.default_rng(4343)
        s1 = self._random_spectra(nspec, nwave, with_mask=True, bands=bands)
        s1.fibermap['TARGETID'] = [10] * nspec
        s2 = coadd_cameras(s1)
        model0_brz = rng.uniform(1, 2, size=s2.wave['brz'].size)
        edge_nmask = 2
        # we will ignore pixels next to the edges of spectrum
        edge_mask = np.zeros(len(model0_brz), dtype=bool)
        step = s2.wave['brz'][1] - s2.wave['brz'][0]
        for band in bands:
            edge_mask = edge_mask | (np.abs(s2.wave['brz'] -
                                            s1.wave[band][0]) <
                                     (edge_nmask + 0.1) * step)
            edge_mask = edge_mask | (np.abs(s2.wave['brz'] -
                                            s1.wave[band][-1]) <
                                     (edge_nmask + 0.1) * step)

        model0 = {}
        for band in bands:
            ivar = rng.uniform(size=s1.ivar[band].shape)
            # completely mask some fraction of pixels
            ivar[rng.uniform(size=s1.ivar[band].shape) < 0.01] = 0
            s1.ivar[band] = ivar
            resol = rng.uniform(size=s1.resolution_data[band].shape)
            # random resolution matrix
            s1.resolution_data[band] = resol
            model0[band] = scipy.interpolate.interp1d(s2.wave['brz'],
                                                      model0_brz, kind='nearest',
                                                      fill_value='extrapolate',
                                                      bounds_error=False)(
                                                          s1.wave[band])
            for i in range(nspec):
                s1.flux[band][i] = Resolution(resol[i]) @ model0[band]
        s2 = coadd_cameras(s1)
        resmat2 = Resolution(s2.resolution_data['brz'][0])
        resmod = resmat2@model0_brz

        self.assertTrue(np.allclose(resmod[~edge_mask],
                        s2.flux['brz'][0][~edge_mask]))

    def test_coadd_cameras_model(self):
        """
        Check if models are properly coadded by coadd_cameras
        """
        nspec, nwave = 4, 1000
        bands = ['b', 'r', 'z']
        rng = np.random.default_rng(4343)
        s1 = self._random_spectra(nspec, nwave, with_mask=True, bands=bands)
        s1.model = {b:np.random.normal(size=(nspec, nwave)) for b in bands} # adding a random model to the spectra
        s1.fibermap['TARGETID'] = [10] * nspec
        s2 = coadd_cameras(s1)
        self.assertTrue(s2.model is not None and np.sum(s2.model["brz"]>0)>0) # just checking if model is returned and contains non-zero elements


    def test_coadd_cameras_mask(self):
        """
        Check if masks are properly coadded by coadd_cameras
        """
        nspec, nwave = 4, 1000
        bands = ['b', 'r', 'z']
        rng = np.random.default_rng(4343)
        s1 = self._random_spectra(nspec, nwave, with_mask=True, bands=bands)
        s1.fibermap['TARGETID'] = [10] * nspec
        s2 = coadd_cameras(s1)
        pixels0 = np.arange(len(s2.wave['brz']))
        pixels = {}
        mask_dict = [{} for _ in range(nspec)] # each spectra is independent of each other
        for band in bands:
            pixels[band] = scipy.interpolate.interp1d(s2.wave['brz'],
                                                      pixels0, kind='nearest',
                                                      fill_value='extrapolate',
                                                      bounds_error=False)(
                                                          s1.wave[band]).astype(int)
            for i in range(nspec):
                # random bitmask
                s1.mask[band][i] = np.floor(2.**rng.integers(-1, 4,
                                                             size=len(pixels[band]))).astype(int)
                for j, curpix in enumerate(pixels[band]):
                    if curpix not in mask_dict[i]:
                        mask_dict[i][curpix] = []
                    mask_dict[i][curpix].append(s1.mask[band][i][j])
                    # create all the masks contributing to pixel

        s2 = coadd_cameras(s1)

        #checking masks of each coadded spectra
        for k in range(nspec):
            for curpix in range(len(pixels0)):
                cur_m = np.array(mask_dict[k].get(curpix, []))
                mask_val = s2.mask['brz'][k][curpix]
                ivar_val = s2.ivar['brz'][k][curpix]
                if ivar_val > 0:
                    # DESI convention: good pixels must have mask = 0
                    self.assertEqual(mask_val, 0)
                elif len(cur_m) > 0:
                    # ivar == 0  mask should be OR of input masks, there are contributing pixels
                    self.assertEqual(mask_val, np.bitwise_or.reduce(cur_m))
                else:
                    # ivar == 0 and there are no contributing pixels in coadding, mask should still be 0
                    self.assertEqual(mask_val, 0)

    def test_coadd_cameras_badfiberstatus(self):
        """
        Check that coadd_cameras must return the same
        COADD_FIBERSTATUS or FIBERSTATUS for both spectra object
        The idea is that if a spectrum has these bits set as non-zero
        just follow the same logic of coadding as others. This case needs special attention
        only in case we coadding across EXPOSURES, not CAMERAS
        """
        nspec, nwave = 4, 1000
        bands = ['b', 'r', 'z']
        s1 = self._random_spectra(nspec, nwave, with_mask=True, bands=bands)
        s1.fibermap['TARGETID'] = [10] * nspec
        s1.fibermap['FIBERSTATUS'] = (fibermask.BADAMPB | fibermask.BADAMPR |
                                      fibermask.BADAMPZ)
        s2 = coadd_cameras(s1)
        self.assertTrue(np.all(s1.fibermap["FIBERSTATUS"] == s2.fibermap["FIBERSTATUS"]))
        if "COADD_FIBERSTATUS" in s1.fibermap.dtype.names:
            self.assertTrue(np.all(s1.fibermap["COADD_FIBERSTATUS"] == s2.fibermap["COADD_FIBERSTATUS"]))
        #self.assertTrue(np.all(s2.ivar['brz'][0] == 0))
        #self.assertTrue(np.all(s2.flux['brz'][0] == 0))

    def test_coadd_nonfatal_fibermask(self):
        """Test coaddition with non-fatal fiberstatus masks"""
        nspec, nwave = 3, 10
        s1 = self._random_spectra(nspec, nwave, seed=42)
        s2 = self._random_spectra(nspec, nwave, seed=42)
        self.assertEqual(s1.flux['b'].shape[0], nspec)
        self.assertTrue(np.all(s1.flux['b'] == s2.flux['b']))

        #- All the same targets, coadded in place
        s1.fibermap['TARGETID'] = 10
        s1.fibermap['FIBERSTATUS'] = 0
        coadd(s1)

        s2.fibermap['TARGETID'] = 10
        s2.fibermap['FIBERSTATUS'][0] = fibermask.RESTRICTED
        coadd(s2)

        #- fluxes should agree
        self.assertTrue(np.allclose(s1.flux['b'], s2.flux['b']))

        #- and so should fibermaps
        self.assertTrue(np.allclose(s1.fibermap['MEAN_FIBER_RA'], s2.fibermap['MEAN_FIBER_RA']))
        self.assertTrue(np.allclose(s1.fibermap['MEAN_FIBER_DEC'], s2.fibermap['MEAN_FIBER_DEC']))

#   def test_coadd_coadd(self):
#       """Test re-coaddition of a coadd"""
#       nspec, nwave = 6, 10
#       s1 = self._random_spectra(nspec, nwave)
#       s1.fibermap['TARGETID'][0:nspec//2] = 11
#       s1.fibermap['TARGETID'][nspec//2:] = 22
#       self.assertEqual(s1.flux['b'].shape[0], nspec)
#
#       coadd(s1)
#       self.assertEqual(s1.flux['b'].shape[0], 2)
#
#       #- re-coadding should be ok
#       coadd(s1)
#       self.assertEqual(s1.flux['b'].shape[0], 2)

    def test_coadd_scores(self):
        """Test coaddition"""
        nspec, nwave = 10, 20
        s1 = self._random_spectra(nspec, nwave)
        self.assertIsInstance(s1.scores, Table)
        s1.fibermap['TARGETID'] = np.arange(nspec) // 3
        coadd(s1)
        ntargets = len(np.unique(s1.fibermap['TARGETID']))
        self.assertEqual(s1.flux['b'].shape[0], ntargets)
        self.assertIsInstance(s1.scores, Table)

        scores, comments = compute_coadd_scores(s1)

        self.assertEqual(len(scores['TARGETID']), ntargets)
        self.assertIn('MEDIAN_COADD_FLUX_B', scores.keys())

    def test_coadd_slice(self):
        """Test slices of coaddition"""
        from desispec.coaddition import coadd, coadd_cameras
        nspec, nwave = 6, 10
        s1 = self._random_spectra(nspec, nwave)
        s1.fibermap['TARGETID'] = [1,1,2,2,3,3]
        ntarget = len(set(s1.fibermap['TARGETID']))

        coadd(s1) #- in place coaddition
        self.assertEqual(len(s1.fibermap), ntarget)

        s2 = s1[0:2]
        self.assertEqual(len(s2.fibermap), 2)
        self.assertTrue(np.all(s2.fibermap['TARGETID'] == s1.fibermap['TARGETID'][0:2]))

        s3 = coadd_cameras(s1)
        self.assertTrue(np.all(s3.fibermap['TARGETID'] == s1.fibermap['TARGETID']))
        s4 = coadd_cameras(s2)
        self.assertTrue(np.all(s4.fibermap['TARGETID'] == s2.fibermap['TARGETID']))

    def test_spectroperf_resample(self):
        """Test spectroperf_resample"""
        s1 = self._random_spectra(1,20)
        wave = np.linspace(4000, 6000, 10)
        s2 = spectroperf_resample_spectra(s1,wave=wave)

    def test_fast_resample(self):
        """Test fast_resample"""
        s1 = self._random_spectra(1,20)
        wave = np.linspace(4000, 6000, 10)
        s2 = fast_resample_spectra(s1,wave=wave)

    def test_coadd_fibermap_onetile(self):
        """Test coadding a fibermap of a single tile"""
        #- one tile, 3 targets, 2 exposures on 2 nights
        fm = Table()
        fm['TARGETID'] = [111,111,222,222,333,333]
        fm['DESI_TARGET'] = [4,4,8,8,16,16]
        fm['TILEID'] = [1,1,1,1,1,1]
        fm['NIGHT'] = [20201220,20201221]*3
        fm['MJD'] = 55555.0 + np.arange(6)
        fm['EXPID'] = [10,20,11,21,12,22]
        fm['FIBER'] = [5,6,]*3
        fm['FIBERSTATUS'] = [0,0,0,0,0,0]
        fm['FIBER_X'] = [1.1, 2.1]*3
        fm['FIBER_Y'] = [10.2, 5.3]*3
        fm['DELTA_X'] = [1.1, 2.1]*3
        fm['DELTA_Y'] = [10.2, 5.3]*3
        fm['FIBER_RA'] = [5.5, 6.6]*3
        fm['FIBER_DEC'] = [7.7, 8.8]*3
        fm['FLUX_R'] = np.ones(6)
        fm['PSF_TO_FIBER_SPECFLUX'] = np.ones(6)
        cofm, expfm = coadd_fibermap(fm, onetile=True)

        #- Single tile coadds include these in the coadded fibermap
        for col in ['TARGETID', 'DESI_TARGET',
                'TILEID', 'FIBER', 'COADD_FIBERSTATUS', 'FLUX_R',
                'MEAN_FIBER_X', 'MEAN_FIBER_Y']:
            self.assertIn(col, cofm.colnames)

        #- but these columns should not be in the coadd
        for col in ['NIGHT', 'EXPID', 'FIBERSTATUS', 'FIBER_X', 'FIBER_Y',
                    'FIBER_RA', 'FIBER_DEC', 'DELTA_X', 'DELTA_Y',
                    'PSF_TO_FIBER_SPECFLUX']:
            self.assertNotIn(col, cofm.colnames)

        #- the exposure-level fibermap has columns specific to individual
        #- exposures, but drops some of the target-level columns
        for col in ['TARGETID', 'TILEID', 'NIGHT', 'EXPID', 'FIBER',
                'FIBERSTATUS', 'FIBER_X', 'FIBER_Y']:
            self.assertIn(col, expfm.colnames)

        for col in ['DESI_TARGET', 'FLUX_R']:
            self.assertNotIn(col, expfm.colnames)

        #- IN_COADD_B/R/Z should be only new columns in expfm
        newcols = set(expfm.colnames) - set(fm.colnames)
        self.assertEqual(newcols, set(['IN_COADD_B', 'IN_COADD_R', 'IN_COADD_Z']))

        #- The expfm should be in the same order as the input fm
        self.assertTrue(np.all(fm['NIGHT'] == expfm['NIGHT']))
        self.assertTrue(np.all(fm['EXPID'] == expfm['EXPID']))
        self.assertTrue(np.all(fm['FIBER'] == expfm['FIBER']))

        #- but expfm and fm are actually different at the column level
        fm['NIGHT'][0] = 999
        self.assertNotEqual(expfm['NIGHT'][0], 999)

        #- onetile coadds should fail if input has multiple tiles
        fm['TILEID'][0] += 1
        with self.assertRaises(ValueError):
            cofm, expfm = coadd_fibermap(fm, onetile=True)


    def test_coadd_fibermap_multitile(self):
        """Test coadding a fibermap covering multiple tiles"""
        #- Target 111 observed on tile 1 on one night
        #- Target 222 observed on tiles 1 and 2 on two nights
        #- Target 333 observed on tile 2 on one night
        fm = Table()
        fm['TARGETID'] = [111,111,222,222,333,333]
        fm['DESI_TARGET'] = [4,4,8,8,16,16]
        fm['TILEID'] = [1,1,1,2,2,2]
        fm['NIGHT'] = [20201220,]*3 + [20201221,]*3
        fm['EXPID'] = [100,]*3 + [101,]*3
        fm['FIBER'] = [5,5,6,7,8,8]
        fm['FIBERSTATUS'] = [0,0,0,0,0,0]
        fm['FIBER_X'] = [1.1, 1.1, 2.2, 5.6, 10.2, 10.1]
        fm['FIBER_Y'] = [2.2, 2.2, 10.3, -0.1, 0.2, 0.3]
        fm['FLUX_R'] = np.ones(6)

        cofm, expfm = coadd_fibermap(fm, onetile=False)

        #- Multi tile coadds include these in the coadded fibermap
        for col in ['TARGETID', 'DESI_TARGET', 'COADD_FIBERSTATUS', 'FLUX_R']:
            self.assertIn(col, cofm.colnames)

        #- but these columns should not be in the coadd
        for col in ['NIGHT', 'EXPID', 'TILEID', 'FIBER', 'FIBERSTATUS',
                'FIBER_X', 'FIBER_Y', 'MEAN_FIBER_X', 'MEAN_FIBER_Y']:
            self.assertNotIn(col, cofm.colnames)

        #- the exposure-level fibermap has columns specific to individual
        #- exposures, but drops some of the target-level columns
        for col in ['TARGETID', 'TILEID', 'NIGHT', 'EXPID', 'FIBER',
                'FIBERSTATUS', 'FIBER_X', 'FIBER_Y']:
            self.assertIn(col, expfm.colnames)

        for col in ['DESI_TARGET', 'FLUX_R']:
            self.assertNotIn(col, expfm.colnames)

    def test_coadd_fibermap_units(self):
        """Test that units aren't dropped during coaddition"""
        fm = empty_fibermap(10)
        fm['TARGET_RA'] = Column(fm['TARGET_RA'], unit='deg')
        fm['FIBER_RA'] = Column(fm['FIBER_RA'], unit='deg')
        self.assertEqual(fm['TARGET_RA'].unit, Unit('deg'))
        self.assertEqual(fm['FIBER_RA'].unit, Unit('deg'))

        cofm, expfm = coadd_fibermap(fm)
        self.assertEqual(cofm['TARGET_RA'].unit, Unit('deg'))
        self.assertEqual(expfm['FIBER_RA'].unit, Unit('deg'))

    def test_coadd_fibermap_badfibers(self):
        """Test coadding a fibermap of with some excluded fibers"""
        #- one tile, 3 targets, 2 exposures on 2 nights
        fm = Table()
        fm['TARGETID'] = [111,111,222,222,333,333]
        fm['DESI_TARGET'] = [4,4,8,8,16,16]
        fm['TILEID'] = [1,1,1,1,1,1]
        fm['NIGHT'] = [20201220,20201221]*3
        fm['EXPID'] = [10,20,11,21,12,22]
        fm['FIBER'] = [5,6,]*3
        fm['FIBERSTATUS'] = [0,0,0,0,0,0]
        fm['FIBER_X'] = [1.0, 2.0]*3
        fm['FIBER_Y'] = [10.0, 5.0]*3
        fm['FLUX_R'] = np.ones(6)

        #-----
        #- the first target has a masked spectrum so its coadd is different
        fm['FIBERSTATUS'][0] = fibermask.BADFIBER
        cofm, expfm = coadd_fibermap(fm, onetile=True)
        self.assertAlmostEqual(cofm['MEAN_FIBER_X'][0], 2.0)
        self.assertAlmostEqual(cofm['MEAN_FIBER_X'][1], 1.5)
        self.assertAlmostEqual(cofm['MEAN_FIBER_X'][2], 1.5)
        self.assertAlmostEqual(cofm['MEAN_FIBER_Y'][0], 5.0)
        self.assertAlmostEqual(cofm['MEAN_FIBER_Y'][1], 7.5)
        self.assertAlmostEqual(cofm['MEAN_FIBER_Y'][2], 7.5)
        #- coadd used only the good inputs, so COADD_FIBERSTATUS=0
        self.assertEqual(cofm['COADD_FIBERSTATUS'][0], 0)
        self.assertEqual(cofm['COADD_FIBERSTATUS'][1], 0)
        self.assertEqual(cofm['COADD_FIBERSTATUS'][1], 0)

        #-----
        #- But if it is an non-fatal bit, the coadd is the same
        fm['FIBERSTATUS'][0] = fibermask.RESTRICTED
        cofm, expfm = coadd_fibermap(fm, onetile=True)
        self.assertAlmostEqual(cofm['MEAN_FIBER_X'][0], 1.5)
        self.assertAlmostEqual(cofm['MEAN_FIBER_X'][1], 1.5)
        self.assertAlmostEqual(cofm['MEAN_FIBER_X'][2], 1.5)
        self.assertAlmostEqual(cofm['MEAN_FIBER_Y'][0], 7.5)
        self.assertAlmostEqual(cofm['MEAN_FIBER_Y'][1], 7.5)
        self.assertAlmostEqual(cofm['MEAN_FIBER_Y'][2], 7.5)
        #- coadd used only the good inputs, so COADD_FIBERSTATUS=0
        self.assertEqual(cofm['COADD_FIBERSTATUS'][0], 0)
        self.assertEqual(cofm['COADD_FIBERSTATUS'][1], 0)
        self.assertEqual(cofm['COADD_FIBERSTATUS'][1], 0)

        #-----
        #- also the same for a per-amp bit
        fm['FIBERSTATUS'][0] = fibermask.BADAMPB
        fm['FIBERSTATUS'][1] = fibermask.BADAMPR
        cofm, expfm = coadd_fibermap(fm, onetile=True)
        self.assertAlmostEqual(cofm['MEAN_FIBER_X'][0], 1.5)
        self.assertAlmostEqual(cofm['MEAN_FIBER_X'][1], 1.5)
        self.assertAlmostEqual(cofm['MEAN_FIBER_X'][2], 1.5)
        self.assertAlmostEqual(cofm['MEAN_FIBER_Y'][0], 7.5)
        self.assertAlmostEqual(cofm['MEAN_FIBER_Y'][1], 7.5)
        self.assertAlmostEqual(cofm['MEAN_FIBER_Y'][2], 7.5)
        #- coadd used only the good inputs, so COADD_FIBERSTATUS=0
        self.assertEqual(cofm['COADD_FIBERSTATUS'][0], 0)
        self.assertEqual(cofm['COADD_FIBERSTATUS'][1], 0)
        self.assertEqual(cofm['COADD_FIBERSTATUS'][1], 0)


    def test_coadd_fibermap_radec(self):
        """Test coadding fibermap RA,DEC"""
        #- one tile, 3 targets, 2 exposures on 2 nights
        fm = Table()
        fm['TARGETID'] = [111,111,111,222,222,222]
        fm['DESI_TARGET'] = [4,4,4,8,8,8]
        fm['TILEID'] = [1,1,1,1,1,1]
        fm['NIGHT'] = [20201220,20201221]*3
        fm['EXPID'] = [10,20,11,21,12,22]
        fm['FIBER'] = [5,5,5,6,6,6]
        fm['FIBERSTATUS'] = [0,0,0,0,0,0]
        fm['TARGET_RA'] = [10.0, 10.0, 10.0, 20.0, 20.0, 20.0]
        fm['TARGET_DEC'] = [0.0, 0.0, 0.0, 60.0, 60.0, 60.0]
        fm['FIBER_RA'] = [10.0, 10.1, 10.2, 20.0, 20.1, 20.2]
        fm['FIBER_DEC'] = [0.0, 0.1, 0.2, 60.0, 60.1, 60.2]

        #-----
        #- the first target has a masked spectrum so its coadd is different
        fm['FIBERSTATUS'][0] = fibermask.BADFIBER
        cofm, expfm = coadd_fibermap(fm, onetile=True)
        self.assertAlmostEqual(cofm['MEAN_FIBER_RA'][0], 10.15)
        self.assertAlmostEqual(cofm['MEAN_FIBER_RA'][1], 20.10)
        self.assertAlmostEqual(cofm['MEAN_FIBER_DEC'][0], 0.15)
        self.assertAlmostEqual(cofm['MEAN_FIBER_DEC'][1], 60.1)

        #-----
        #- invalid values are excluded even if there is no FIBERSTATUS bit set
        fm['FIBERSTATUS'] = 0
        fm['FIBER_RA'][2] = 0.0
        fm['FIBER_DEC'][2] = 0.0
        cofm, expfm = coadd_fibermap(fm, onetile=True)
        self.assertAlmostEqual(cofm['MEAN_FIBER_RA'][0], 10.05)
        self.assertAlmostEqual(cofm['MEAN_FIBER_RA'][1], 20.10)
        self.assertAlmostEqual(cofm['MEAN_FIBER_DEC'][0], 0.05)
        self.assertAlmostEqual(cofm['MEAN_FIBER_DEC'][1], 60.1)

    def test_coadd_fibermap_badradec(self):
        """Test coadding a fibermap of with bad RA,DEC values"""
        nspec = 10
        fm = Table()
        fm['TARGETID'] = 111 * np.ones(nspec, dtype=int)
        fm['DESI_TARGET'] = 4 * np.ones(nspec, dtype=int)
        fm['TILEID'] = np.ones(nspec, dtype=int)
        fm['NIGHT'] = 20201220 * np.ones(nspec, dtype=int)
        fm['EXPID'] = np.arange(nspec, dtype=int)
        fm['FIBER'] = np.ones(nspec, dtype=int)
        fm['FIBERSTATUS'] = np.zeros(nspec, dtype=int)
        fm['TARGET_RA'] = np.zeros(nspec, dtype=float)
        fm['TARGET_DEC'] = np.zeros(nspec, dtype=float)
        fm['FIBER_RA'] = np.zeros(nspec, dtype=float)
        fm['FIBER_DEC'] = np.zeros(nspec, dtype=float)

        cofm, expfm = coadd_fibermap(fm, onetile=True)

        self.assertTrue(np.allclose(cofm['MEAN_FIBER_RA'], 0.0))
        self.assertTrue(np.allclose(cofm['MEAN_FIBER_DEC'], 0.0))

    def test_coadd_fibermap_ra_wrap(self):
        """Test coadding fibermap near RA=0 boundary"""
        #- differences for (FIBER_RA - TARGET_RA)
        delta_ra = np.array([-0.2, 0.0, 0.2])
        ref_std_ra = np.float32(np.std(delta_ra) * 3600)
        n = len(delta_ra)
        dec = 60.0

        #- one tile, 1 target
        fm = Table()
        fm['TARGETID'] = [111,] * n
        fm['DESI_TARGET'] = [4,] * n
        fm['TILEID'] = [1,] * n
        fm['NIGHT'] = [20201220,] * n
        fm['EXPID'] = 10 + np.arange(n)
        fm['FIBER'] = [5,] * n
        fm['FIBERSTATUS'] = [0,] * n
        fm['TARGET_DEC'] = [dec,]*n
        fm['FIBER_DEC'] = [dec,]*n

        for ra in (359.9, 0, 0.1, 10):
            fm['TARGET_RA'] = [ra,] * n
            fm['FIBER_RA'] = ra + delta_ra / np.cos(np.radians(dec))

            cofm, expfm = coadd_fibermap(fm, onetile=True)
            self.assertAlmostEqual(cofm['MEAN_FIBER_RA'][0], ra, msg=f'mean(RA) at {ra=} {dec=}')
            self.assertAlmostEqual(cofm['STD_FIBER_RA'][0], ref_std_ra, msg=f'std(RA) at {ra=} {dec=}')

    def test_mean_std_ra_dec(self):
        """Test calc_mean_std_ra"""
        from desispec.coaddition import calc_mean_std_ra_dec
        delta = np.array([-0.2, 0.0, 0.2])
        std_delta = np.std(delta) * 3600

        for ra in (0.0, 0.1, 1.0, 179.9, 180.0, 180.1, 359.0, 359.9):
            for dec in (-60, 0, 60):
                ras = (ra + delta/np.cos(np.radians(dec)) + 360) % 360
                decs = dec * np.ones(len(ras))
                mean_ra, std_ra, mean_dec, std_dec = calc_mean_std_ra_dec(ras, decs)
                self.assertAlmostEqual(mean_ra, ra,
                                       msg=f'mean RA at {ra=} {dec=}')
                self.assertAlmostEqual(std_ra, std_delta,
                                       msg=f'std RA at {ra=} {dec=}')
                self.assertAlmostEqual(mean_dec, dec,
                                       msg=f'mean dec at {ra=} {dec=}')
                self.assertAlmostEqual(std_dec, 0.0,
                                       msg=f'std dec at {ra=} {dec=}')

        #- Also check that std_dec doesn't depend upon RA
        mean_ra, std_ra, mean_dec, std_dec = calc_mean_std_ra_dec(delta, delta)
        self.assertAlmostEqual(std_dec, std_delta)
        mean_ra, std_ra, mean_dec, std_dec = calc_mean_std_ra_dec(180+delta, delta)
        self.assertAlmostEqual(std_dec, std_delta)

        #- Confirm that 0 <= RA < 360
        ras = [359.8, 0.1]  # should average to 359.95, not -0.05
        decs = [0, 0]
        mean_ra, std_ra, mean_dec, std_dec = calc_mean_std_ra_dec(ras, decs)
        self.assertAlmostEqual(mean_ra, 359.95)  # not -0.05


    def test_coadd_fibermap_mjd_night(self):
        """Test adding MIN/MAX/MEAN_MJD columns"""
        nspec = 5
        fm = Table()
        fm['TARGETID'] = 111 * np.ones(nspec, dtype=int)
        fm['DESI_TARGET'] = 4 * np.ones(nspec, dtype=int)
        fm['TILEID'] = np.ones(nspec, dtype=int)
        fm['NIGHT'] = 20201220 + np.arange(nspec)
        fm['EXPID'] = np.arange(nspec, dtype=int)
        fm['FIBERSTATUS'] = np.zeros(nspec, dtype=int)

        #- with NIGHT but not MJD
        cofm, expfm = coadd_fibermap(fm, onetile=True)
        self.assertEqual(len(cofm), 1)  #- single target in this test
        self.assertNotIn('MIN_MJD', cofm.colnames)

        #- also with MJD
        fm['MJD'] = 55555 + np.arange(nspec)
        cofm, expfm = coadd_fibermap(fm, onetile=True)
        self.assertEqual(cofm['MIN_MJD'][0], np.min(fm['MJD']))
        self.assertEqual(cofm['MAX_MJD'][0], np.max(fm['MJD']))
        self.assertEqual(cofm['MEAN_MJD'][0], np.mean(fm['MJD']))

        #- with some fibers masked:
        #- MIN/MAX/MEAN_MJD based only upon good ones
        fm['FIBERSTATUS'][0] = fibermask.BADFIBER     #- bad
        fm['FIBERSTATUS'][1] = fibermask.RESTRICTED   #- ok
        fm['FIBERSTATUS'][2] = fibermask.BADAMPR      #- ok for fibermap
        ok = np.ones(nspec, dtype=bool)
        ok[0] = False
        cofm, expfm = coadd_fibermap(fm, onetile=True)
        self.assertEqual(cofm['MIN_MJD'][0], np.min(fm['MJD'][ok]))
        self.assertEqual(cofm['MAX_MJD'][0], np.max(fm['MJD'][ok]))
        self.assertEqual(cofm['MEAN_MJD'][0], np.mean(fm['MJD'][ok]))

        #- multiple targets
        fm['TARGETID'][0:2] += 1
        fm['FIBERSTATUS'] = 0
        cofm, expfm = coadd_fibermap(fm, onetile=True)
        self.assertEqual(cofm['MIN_MJD'][0],    np.min(fm['MJD'][0:2]))
        self.assertEqual(cofm['MAX_MJD'][0],    np.max(fm['MJD'][0:2]))
        self.assertEqual(cofm['MEAN_MJD'][0],  np.mean(fm['MJD'][0:2]))
        self.assertEqual(cofm['MIN_MJD'][1],    np.min(fm['MJD'][2:]))
        self.assertEqual(cofm['MAX_MJD'][1],    np.max(fm['MJD'][2:]))
        self.assertEqual(cofm['MEAN_MJD'][1],  np.mean(fm['MJD'][2:]))

        #- one target completely masked, but MJD cols still filled
        fm['TARGETID'] = np.arange(nspec, dtype=int)//2
        fm['FIBERSTATUS'] = 0
        fm['FIBERSTATUS'][0:2] = fibermask.BADFIBER
        cofm, expfm = coadd_fibermap(fm, onetile=True)
        self.assertTrue(np.all(cofm['MEAN_MJD'] != 0))
        self.assertTrue(np.all(cofm['MIN_MJD'] != 0))
        self.assertTrue(np.all(cofm['MAX_MJD'] != 0))


    def test_coadd_targetmask(self):
        """Test coadding SV1/SV3/DESI_TARGET with varying bits"""
        nspec = 4
        fm = Table()
        fm['TARGETID'] = [111, 111, 222, 222]
        fm['TILEID'] = 100 * np.ones(nspec, dtype=int)
        fm['FIBERSTATUS'] = np.zeros(nspec, dtype=int)
        fm['DESI_TARGET'] = 4 * np.ones(nspec, dtype=int)
        fm['DESI_TARGET'][1] |= 8
        fm['DESI_TARGET'][3] |= 16

        fm['CMX_TARGET'] = fm['DESI_TARGET'].copy()
        fm['SV1_DESI_TARGET'] = fm['DESI_TARGET'].copy()
        fm['SV2_DESI_TARGET'] = fm['DESI_TARGET'].copy()
        fm['SV3_DESI_TARGET'] = fm['DESI_TARGET'].copy()
        fm['SV1_MWS_TARGET'] = fm['DESI_TARGET'].copy() + 32
        fm['SV2_MWS_TARGET'] = fm['DESI_TARGET'].copy() + 32
        fm['SV3_MWS_TARGET'] = fm['DESI_TARGET'].copy() + 32
        fm['SV1_BGS_TARGET'] = fm['DESI_TARGET'].copy() + 64
        fm['SV2_BGS_TARGET'] = fm['DESI_TARGET'].copy() + 64
        fm['SV3_BGS_TARGET'] = fm['DESI_TARGET'].copy() + 64

        cofm, expfm = coadd_fibermap(fm, onetile=True)
        # first target has bitmasks 4+8=12
        self.assertEqual(cofm['DESI_TARGET'][0], 12)
        self.assertEqual(cofm['CMX_TARGET'][0], 12)
        self.assertEqual(cofm['SV1_DESI_TARGET'][0], 12)
        self.assertEqual(cofm['SV2_DESI_TARGET'][0], 12)
        self.assertEqual(cofm['SV3_DESI_TARGET'][0], 12)
        self.assertEqual(cofm['SV1_MWS_TARGET'][0], 12+32)
        self.assertEqual(cofm['SV2_MWS_TARGET'][0], 12+32)
        self.assertEqual(cofm['SV3_MWS_TARGET'][0], 12+32)
        self.assertEqual(cofm['SV1_BGS_TARGET'][0], 12+64)
        self.assertEqual(cofm['SV2_BGS_TARGET'][0], 12+64)
        self.assertEqual(cofm['SV3_BGS_TARGET'][0], 12+64)

        # second target has bitmasks 4+16=20
        self.assertEqual(cofm['DESI_TARGET'][1], 20)
        self.assertEqual(cofm['CMX_TARGET'][1], 20)
        self.assertEqual(cofm['SV1_DESI_TARGET'][1], 20)
        self.assertEqual(cofm['SV2_DESI_TARGET'][1], 20)
        self.assertEqual(cofm['SV3_DESI_TARGET'][1], 20)
        self.assertEqual(cofm['SV1_MWS_TARGET'][1], 20+32)
        self.assertEqual(cofm['SV2_MWS_TARGET'][1], 20+32)
        self.assertEqual(cofm['SV3_MWS_TARGET'][1], 20+32)
        self.assertEqual(cofm['SV1_BGS_TARGET'][1], 20+64)
        self.assertEqual(cofm['SV2_BGS_TARGET'][1], 20+64)
        self.assertEqual(cofm['SV3_BGS_TARGET'][1], 20+64)

    def test_fiberstatus(self):
        """Test that FIBERSTATUS != 0 isn't included in coadd"""
        def _makespec(nspec, nwave):
            s1 = self._random_spectra(nspec, nwave)
            s1.flux['b'][:,:] = 1.0
            s1.ivar['b'][:,:] = 1.0
            return s1

        #- Nothing masked
        nspec, nwave = 4,10
        s1 = _makespec(nspec, nwave)
        expt = 33 # random number
        s1.fibermap['EXPTIME'][:]=expt
        self.assertEqual(len(s1.fibermap), nspec)
        coadd(s1)
        self.assertEqual(len(s1.fibermap), 1)
        self.assertEqual(s1.fibermap['COADD_NUMEXP'][0], nspec)
        self.assertEqual(s1.fibermap['COADD_EXPTIME'][0], expt*nspec)
        self.assertEqual(s1.fibermap['COADD_FIBERSTATUS'][0], 0)
        self.assertTrue(np.all(s1.flux['b'] == 1.0))
        self.assertTrue(np.allclose(s1.ivar['b'], 1.0*nspec))

        #- Two spectra masked
        nspec, nwave = 5,10
        s1 = _makespec(nspec, nwave)
        self.assertEqual(len(s1.fibermap), nspec)

        s1.fibermap['FIBERSTATUS'][0] = fibermask.BROKENFIBER
        s1.fibermap['FIBERSTATUS'][1] = fibermask.BADFIBER

        coadd(s1)
        self.assertEqual(len(s1.fibermap), 1)
        self.assertEqual(s1.fibermap['COADD_NUMEXP'][0], nspec-2)
        self.assertEqual(s1.fibermap['COADD_FIBERSTATUS'][0], 0)
        self.assertTrue(np.all(s1.flux['b'] == 1.0))
        self.assertTrue(np.allclose(s1.ivar['b'], 1.0*(nspec-2)))

        #- non-fatal mask bits set
        nspec, nwave = 5,10
        s1 = _makespec(nspec, nwave)
        self.assertEqual(len(s1.fibermap), nspec)

        s1.fibermap['FIBERSTATUS'] = fibermask.RESTRICTED

        coadd(s1)
        self.assertEqual(len(s1.fibermap), 1)
        self.assertEqual(s1.fibermap['COADD_NUMEXP'][0], nspec)
        self.assertEqual(s1.fibermap['COADD_FIBERSTATUS'][0], fibermask.RESTRICTED)
        self.assertTrue(np.all(s1.flux['b'] == 1.0))
        self.assertTrue(np.allclose(s1.ivar['b'], 1.0*(nspec)))

        #- All spectra masked
        nspec, nwave = 5,10
        s1 = _makespec(nspec, nwave)
        self.assertEqual(len(s1.fibermap), nspec)

        s1.fibermap['FIBERSTATUS'] = fibermask.BROKENFIBER

        coadd(s1)
        self.assertEqual(len(s1.fibermap), 1)
        self.assertEqual(s1.fibermap['COADD_NUMEXP'][0], 0)
        self.assertEqual(s1.fibermap['COADD_FIBERSTATUS'][0], fibermask.BROKENFIBER)
        self.assertTrue(np.all(s1.flux['b'] == 0.0))
        self.assertTrue(np.all(s1.ivar['b'] == 0.0))

        #- All spectra masked but for different reasons
        nspec, nwave = 3,10
        s1 = _makespec(nspec, nwave)
        s1.fibermap['FIBERSTATUS'][0] = fibermask.BROKENFIBER
        s1.fibermap['FIBERSTATUS'][1] = fibermask.BADPOSITION
        s1.fibermap['FIBERSTATUS'][2] = fibermask.BADFLAT
        coadd(s1)
        self.assertEqual(s1.fibermap['COADD_NUMEXP'][0], 0)
        self.assertEqual(s1.fibermap['COADD_FIBERSTATUS'][0],
                         fibermask.mask('BROKENFIBER|BADPOSITION|BADFLAT'))
        self.assertTrue(np.all(s1.flux['b'] == 0.0))

    def test_coadd_fiberstatus(self):
        """Tests specifically focused on COADD_FIBERSTATUS; some overlap with other tests"""
        def _make_mini_fibermap(nspec):
            fm = Table()
            fm['TARGETID'] = np.full(nspec, 111)
            fm['FIBERSTATUS'] = np.zeros(nspec, dtype=np.int32)
            return fm

        #- all spectra with FIBERSTATUS==0
        nspec = 2
        fm = _make_mini_fibermap(nspec)
        cofm, expfm = coadd_fibermap(fm)
        self.assertEqual(cofm['COADD_FIBERSTATUS'][0], 0)
        self.assertEqual(cofm['COADD_NUMEXP'][0], nspec)
        self.assertIn('IN_COADD_B', expfm.colnames)
        self.assertNotIn('IN_COADD_B', cofm.colnames)
        self.assertEqual(expfm['IN_COADD_B'].dtype, bool)
        self.assertEqual(expfm['IN_COADD_R'].dtype, bool)
        self.assertEqual(expfm['IN_COADD_Z'].dtype, bool)
        self.assertEqual(list(expfm['IN_COADD_B']), [True, True])
        self.assertEqual(list(expfm['IN_COADD_R']), [True, True])
        self.assertEqual(list(expfm['IN_COADD_Z']), [True, True])

        #- One spectrum with FIBERSTATUS=BROKENFIBER
        fm = _make_mini_fibermap(nspec)
        fm['FIBERSTATUS'][0] = fibermask.BROKENFIBER
        cofm, expfm = coadd_fibermap(fm)
        self.assertEqual(cofm['COADD_FIBERSTATUS'][0], 0)
        self.assertEqual(cofm['COADD_NUMEXP'][0], nspec-1)
        self.assertEqual(list(expfm['IN_COADD_B']), [False, True])
        self.assertEqual(list(expfm['IN_COADD_R']), [False, True])
        self.assertEqual(list(expfm['IN_COADD_Z']), [False, True])

        #- Both spectra with FIBERSTATUS=BROKENFIBER
        fm = _make_mini_fibermap(nspec)
        fm['FIBERSTATUS'][:] = fibermask.BROKENFIBER
        cofm, expfm = coadd_fibermap(fm)
        self.assertEqual(cofm['COADD_FIBERSTATUS'][0], fibermask.BROKENFIBER)
        self.assertEqual(cofm['COADD_NUMEXP'][0], 0)
        self.assertEqual(list(expfm['IN_COADD_B']), [False, False])
        self.assertEqual(list(expfm['IN_COADD_R']), [False, False])
        self.assertEqual(list(expfm['IN_COADD_Z']), [False, False])

        #- One spectrum with FIBERSTATUS=BADAMPB
        fm = _make_mini_fibermap(nspec)
        fm['FIBERSTATUS'][0] = fibermask.BADAMPB
        cofm, expfm = coadd_fibermap(fm)
        self.assertEqual(cofm['COADD_FIBERSTATUS'][0], 0)
        self.assertEqual(cofm['COADD_NUMEXP'][0], nspec)
        self.assertEqual(list(expfm['IN_COADD_B']), [False, True])
        self.assertEqual(list(expfm['IN_COADD_R']), [True, True])
        self.assertEqual(list(expfm['IN_COADD_Z']), [True, True])

        #- Both spectra with FIBERSTATUS=BADAMPB
        fm = _make_mini_fibermap(nspec)
        fm['FIBERSTATUS'][:] = fibermask.BADAMPB
        cofm, expfm = coadd_fibermap(fm)
        self.assertEqual(cofm['COADD_FIBERSTATUS'][0], fibermask.BADAMPB)
        self.assertEqual(cofm['COADD_NUMEXP'][0], nspec)  #- note: nspec even though B is bad
        self.assertEqual(list(expfm['IN_COADD_B']), [False, False])
        self.assertEqual(list(expfm['IN_COADD_R']), [True, True])
        self.assertEqual(list(expfm['IN_COADD_Z']), [True, True])

        #- Both spectra bad for different reasons
        fm = _make_mini_fibermap(nspec)
        fm['FIBERSTATUS'][0] = fibermask.BROKENFIBER
        fm['FIBERSTATUS'][1] = fibermask.BADFLAT
        cofm, expfm = coadd_fibermap(fm)
        self.assertEqual(cofm['COADD_FIBERSTATUS'][0], fibermask.mask('BROKENFIBER|BADFLAT'))
        self.assertEqual(cofm['COADD_NUMEXP'][0], 0)
        self.assertEqual(list(expfm['IN_COADD_B']), [False, False])
        self.assertEqual(list(expfm['IN_COADD_R']), [False, False])
        self.assertEqual(list(expfm['IN_COADD_Z']), [False, False])

        #- Spectra with different bad cameras
        fm = _make_mini_fibermap(nspec)
        fm['FIBERSTATUS'][0] = fibermask.BADAMPB
        fm['FIBERSTATUS'][1] = fibermask.BADAMPR
        cofm, expfm = coadd_fibermap(fm)
        self.assertEqual(cofm['COADD_FIBERSTATUS'][0], 0)
        self.assertEqual(cofm['COADD_NUMEXP'][0], 2)  #- Z got nspec=2
        self.assertEqual(list(expfm['IN_COADD_B']), [False, True])
        self.assertEqual(list(expfm['IN_COADD_R']), [True, False])
        self.assertEqual(list(expfm['IN_COADD_Z']), [True, True])

        #- Spectra with different bad cameras for all cameras
        fm = _make_mini_fibermap(nspec)
        fm['FIBERSTATUS'][0] = fibermask.mask('BADAMPB|BADAMPZ')
        fm['FIBERSTATUS'][1] = fibermask.mask('BADAMPR')
        cofm, expfm = coadd_fibermap(fm)
        self.assertEqual(cofm['COADD_FIBERSTATUS'][0], 0)
        self.assertEqual(cofm['COADD_NUMEXP'][0], 2)
        self.assertEqual(list(expfm['IN_COADD_B']), [False, True])
        self.assertEqual(list(expfm['IN_COADD_R']), [True, False])
        self.assertEqual(list(expfm['IN_COADD_Z']), [False, True])

        #- One spectrum with fiber-problem, another with camera-problem
        fm = _make_mini_fibermap(nspec)
        fm['FIBERSTATUS'][0] = fibermask.BROKENFIBER
        fm['FIBERSTATUS'][1] = fibermask.BADAMPB
        cofm, expfm = coadd_fibermap(fm)
        self.assertEqual(cofm['COADD_FIBERSTATUS'][0], fibermask.BADAMPB)
        self.assertEqual(cofm['COADD_NUMEXP'][0], 1)
        self.assertEqual(list(expfm['IN_COADD_B']), [False, False])
        self.assertEqual(list(expfm['IN_COADD_R']), [False, True])
        self.assertEqual(list(expfm['IN_COADD_Z']), [False, True])

        #- Same spectrum with fiber and camera problem
        fm = _make_mini_fibermap(nspec)
        fm['FIBERSTATUS'][0] = fibermask.mask('BROKENFIBER|BADAMPB')
        cofm, expfm = coadd_fibermap(fm)
        self.assertEqual(cofm['COADD_FIBERSTATUS'][0], 0)
        self.assertEqual(cofm['COADD_NUMEXP'][0], 1)
        self.assertEqual(list(expfm['IN_COADD_B']), [False, True])
        self.assertEqual(list(expfm['IN_COADD_R']), [False, True])
        self.assertEqual(list(expfm['IN_COADD_Z']), [False, True])

        #- One spec with fiber and cam problem; another with diff fiber problem
        fm = _make_mini_fibermap(nspec)
        fm['FIBERSTATUS'][0] = fibermask.mask('BROKENFIBER|BADAMPB')
        fm['FIBERSTATUS'][1] = fibermask.mask('BADFLAT')
        cofm, expfm = coadd_fibermap(fm)
        self.assertEqual(cofm['COADD_FIBERSTATUS'][0], fibermask.mask('BROKENFIBER|BADFLAT|BADAMPB'))
        self.assertEqual(cofm['COADD_NUMEXP'][0], 0)
        self.assertEqual(list(expfm['IN_COADD_B']), [False, False])
        self.assertEqual(list(expfm['IN_COADD_R']), [False, False])
        self.assertEqual(list(expfm['IN_COADD_Z']), [False, False])

        #- 3 spectra cases
        nspec = 3
        fm = _make_mini_fibermap(nspec)
        cofm, expfm = coadd_fibermap(fm)
        self.assertEqual(cofm['COADD_FIBERSTATUS'][0], 0)
        self.assertEqual(cofm['COADD_NUMEXP'][0], 3)

        #- 2 fiber-level problems, one camera-level problem
        fm = _make_mini_fibermap(nspec)
        fm['FIBERSTATUS'][0] = fibermask.mask('BROKENFIBER')
        fm['FIBERSTATUS'][1] = fibermask.mask('BADFLAT|BADAMPB')
        fm['FIBERSTATUS'][2] = fibermask.mask('BADAMPB')
        cofm, expfm = coadd_fibermap(fm)
        self.assertEqual(cofm['COADD_FIBERSTATUS'][0], fibermask.BADAMPB)
        self.assertEqual(cofm['COADD_NUMEXP'][0], 1)
        self.assertEqual(list(expfm['IN_COADD_B']), [False, False, False])
        self.assertEqual(list(expfm['IN_COADD_R']), [False, False, True])
        self.assertEqual(list(expfm['IN_COADD_Z']), [False, False, True])

        #- 3 different camera-level problems
        fm = _make_mini_fibermap(nspec)
        fm['FIBERSTATUS'][0] = fibermask.mask('BADAMPB')
        fm['FIBERSTATUS'][1] = fibermask.mask('BADAMPR')
        fm['FIBERSTATUS'][2] = fibermask.mask('BADAMPZ')
        cofm, expfm = coadd_fibermap(fm)
        self.assertEqual(cofm['COADD_FIBERSTATUS'][0], 0)
        self.assertEqual(cofm['COADD_NUMEXP'][0], 3)
        self.assertEqual(list(expfm['IN_COADD_B']), [False, True, True])
        self.assertEqual(list(expfm['IN_COADD_R']), [True, False, True])
        self.assertEqual(list(expfm['IN_COADD_Z']), [True, True, False])

        #- each camera has different count of problems (z all good)
        fm = _make_mini_fibermap(nspec)
        fm['FIBERSTATUS'][0] = fibermask.mask('BADAMPB|BADAMPR')
        fm['FIBERSTATUS'][1] = fibermask.mask('BADAMPR')
        fm['FIBERSTATUS'][2] = fibermask.mask('BADAMPR')
        cofm, expfm = coadd_fibermap(fm)
        self.assertEqual(cofm['COADD_FIBERSTATUS'][0], fibermask.BADAMPR)
        self.assertEqual(cofm['COADD_NUMEXP'][0], 3)
        self.assertEqual(list(expfm['IN_COADD_B']), [False, True, True])
        self.assertEqual(list(expfm['IN_COADD_R']), [False, False, False])
        self.assertEqual(list(expfm['IN_COADD_Z']), [True, True, True])

        #- fiber problem on one spec; bad camera problem on others
        fm = _make_mini_fibermap(nspec)
        fm['FIBERSTATUS'][0] = fibermask.mask('BADFLAT')
        fm['FIBERSTATUS'][1] = fibermask.mask('BADAMPR')
        fm['FIBERSTATUS'][2] = fibermask.mask('BADAMPR')
        cofm, expfm = coadd_fibermap(fm)
        self.assertEqual(cofm['COADD_FIBERSTATUS'][0], fibermask.BADAMPR)
        self.assertEqual(cofm['COADD_NUMEXP'][0], 2)
        self.assertEqual(list(expfm['IN_COADD_B']), [False, True, True])
        self.assertEqual(list(expfm['IN_COADD_R']), [False, False, False])
        self.assertEqual(list(expfm['IN_COADD_Z']), [False, True, True])

        #- all cameras flagged bad on one exposure
        fm = _make_mini_fibermap(nspec)
        fm['FIBERSTATUS'][0] = fibermask.mask('BADAMPB|BADAMPR|BADAMPZ')
        fm['FIBERSTATUS'][1] = 0
        fm['FIBERSTATUS'][2] = 0
        cofm, expfm = coadd_fibermap(fm)
        self.assertEqual(cofm['COADD_FIBERSTATUS'][0], 0)
        self.assertEqual(cofm['COADD_NUMEXP'][0], 2)  #- not 3
        self.assertEqual(list(expfm['IN_COADD_B']), [False, True, True])
        self.assertEqual(list(expfm['IN_COADD_R']), [False, True, True])
        self.assertEqual(list(expfm['IN_COADD_Z']), [False, True, True])


    def test_coadd_cameras(self):
        """Test coaddition across cameras in a single spectrum"""
        # Coadd the dummy 3-camera spectrum.
        for b, nw in zip(self.spectra.bands, [2751, 2326, 2881]):
            self.assertEqual(len(self.spectra.wave[b]), nw)

        # Check flux
        coadds = coadd_cameras(self.spectra)

        self.assertEqual(len(coadds.wave['brz']), 7781)
        self.assertTrue(np.all(coadds.flux['brz'][0] == 1))

        # Check ivar inside and outside camera wavelength overlap regions
        tol = 0.0001
        wave = coadds.wave['brz']
        idx_overlap = (5760 <= wave) & (wave <= 5800+tol) | (7520 <= wave) & (wave <= 7620+tol)

        self.assertTrue(np.allclose(coadds.ivar['brz'][0][idx_overlap], 2))
        self.assertTrue(np.all(coadds.ivar['brz'][0][~idx_overlap] == 1.))

        # Test exception due to misaligned wavelength grids.
        self.spectra.wave['r'] += 0.001
        with self.assertRaises(ValueError):
            coadds = coadd_cameras(self.spectra)

        self.spectra.wave['r'] -= 0.001
        coadds = coadd_cameras(self.spectra)
        self.assertEqual(len(coadds.wave['brz']), 7781)

        # Test coadding without resolution or mask data
        spec = self.spectra[:]  #- copy before modifying
        spec.resolution_data = None
        spec.R = None
        spec.mask = None
        coadd = coadd_cameras(spec)<|MERGE_RESOLUTION|>--- conflicted
+++ resolved
@@ -422,8 +422,6 @@
         resmod = resmat2@model0
         self.assertTrue(np.allclose(resmod, s1.flux['b'][0]))
 
-<<<<<<< HEAD
-=======
     def test_coadd_no_resolution(self):
         """Test coaddition when there is no resolution data"""
         nspec, nwave = 20, 30
@@ -431,8 +429,7 @@
         s1.resolution_data = None
         s1.R = None
         coadd(s1)  # shouldn't crash, even without resolution data
-        
->>>>>>> 7728be26
+
     def test_coadd_cameras_resolution(self):
         """Test proper behaviour of resolution matrix
         i.e. if all input spectra were D_i = R_i * M
