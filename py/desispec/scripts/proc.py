"""
One stop shopping for processing a DESI exposure

Examples at NERSC:

# ARC: 18 min on 2 nodes
time srun -N 2 -n 60 -C haswell -t 25:00 --qos realtime desi_proc --mpi -n 20191029 -e 22486

# FLAT: 13 min
time srun -n 20 -N 1 -C haswell -t 15:00 --qos realtime desi_proc --mpi -n 20191029 -e 22487

# TWILIGHT: 8min
time srun -n 20 -N 1 -C haswell -t 15:00 --qos realtime desi_proc --mpi -n 20191029 -e 22497

# SKY: 11 min
time srun -n 20 -N 1 -C haswell -t 15:00 --qos realtime desi_proc --mpi -n 20191029 -e 22536

# ZERO: 2 min
time srun -n 20 -N 1 -C haswell -t 15:00 --qos realtime desi_proc --mpi -n 20191029 -e 22561
"""

import time, datetime
start_imports = time.time()

#- enforce a batch-friendly matplotlib backend
from desispec.util import set_backend
set_backend()

import sys, os, argparse, re
import subprocess
from copy import deepcopy
import json

import numpy as np
import fitsio
from astropy.io import fits

from astropy.table import Table,vstack

import glob
import desiutil.timer
import desispec.io
from desispec.io import findfile, replace_prefix, shorten_filename, get_readonly_filepath
from desispec.io.util import create_camword, decode_camword, parse_cameras
from desispec.io.util import validate_badamps, get_tempfilename
from desispec.calibfinder import findcalibfile,CalibFinder,badfibers
from desispec.fiberflat import apply_fiberflat
from desispec.sky import subtract_sky
from desispec.util import runcmd
import desispec.scripts.assemble_fibermap
import desispec.scripts.preproc
import desispec.scripts.inspect_dark
import desispec.scripts.trace_shifts
import desispec.scripts.interpolate_fiber_psf
import desispec.scripts.extract
import desispec.scripts.badcolumn_mask
import desispec.scripts.specex
import desispec.scripts.fiberflat
import desispec.scripts.humidity_corrected_fiberflat
import desispec.scripts.sky
import desispec.scripts.stdstars
import desispec.scripts.select_calib_stars
import desispec.scripts.fluxcalibration
import desispec.scripts.procexp
import desispec.scripts.nightly_bias
from desispec.maskbits import ccdmask

from desitarget.targetmask import desi_mask

from desiutil.log import get_logger, DEBUG, INFO
import desiutil.iers

from desispec.workflow.desi_proc_funcs import assign_mpi, get_desi_proc_parser, update_args_with_headers, \
    find_most_recent
from desispec.workflow.desi_proc_funcs import determine_resources, create_desi_proc_batch_script

stop_imports = time.time()

#########################################
######## Begin Body of the Code #########
#########################################

def parse(options=None):
    parser = get_desi_proc_parser()
    args = parser.parse_args(options)
    return args

def _log_timer(timer, timingfile=None, comm=None):
    """
    Log timing info, optionally writing to json timingfile

    Args:
        timer: desiutil.timer.Timer object

    Options:
        timingfile (str): write json output to this file
        comm: MPI communicator

    If comm is not None, collect timers across ranks.
    If timmingfile already exists, read and append timing then re-write.
    """

    log = get_logger()
    if comm is not None:
        timers = comm.gather(timer, root=0)
        rank, size = comm.rank, comm.size
    else:
        timers = [timer,]
        rank, size = 0, 1

    if rank == 0:
        stats = desiutil.timer.compute_stats(timers)
        if timingfile:
            if os.path.exists(timingfile):
                with open(timingfile) as fx:
                    previous_stats = json.load(fx)

                #- augment previous_stats with new entries, but don't overwrite old
                for name in stats:
                    if name not in previous_stats:
                        previous_stats[name] = stats[name]

                stats = previous_stats

            tmpfile = get_tempfilename(timingfile)
            with open(tmpfile, 'w') as fx:
                json.dump(stats, fx, indent=2)
            os.rename(tmpfile, timingfile)
            log.info(f'Timing stats saved to {timingfile}')

        log.info('Timing max duration per step [seconds]:')
        for stepname, steptiming in stats.items():
            tmax = steptiming['duration.max']
            log.info(f'  {stepname:16s} {tmax:.2f}')


def main(args=None, comm=None):
    if not isinstance(args, argparse.Namespace):
        args = parse(args)

    log = get_logger()
    start_time = time.time()
    error_count = 0

    start_mpi_connect = time.time()
    if comm is not None:
        #- Use the provided comm to determine rank and size
        rank = comm.rank
        size = comm.size
    else:
        #- Check MPI flags and determine the comm, rank, and size given the arguments
        comm, rank, size = assign_mpi(do_mpi=args.mpi, do_batch=args.batch, log=log)
    stop_mpi_connect = time.time()

    if rank == 0:
        thisfile=os.path.dirname(os.path.abspath(__file__))
        thistime=datetime.datetime.fromtimestamp(start_imports).isoformat()
        log.info(f'rank 0 started {thisfile} at {thistime}')
    #- Start timer; only print log messages from rank 0 (others are silent)
    timer = desiutil.timer.Timer(silent=(rank>0))

    #- Fill in timing information for steps before we had the timer created
    if args.starttime is not None:
        timer.start('startup', starttime=args.starttime)
        timer.stop('startup', stoptime=start_imports)

    timer.start('imports', starttime=start_imports)
    timer.stop('imports', stoptime=stop_imports)

    timer.start('mpi_connect', starttime=start_mpi_connect)
    timer.stop('mpi_connect', stoptime=stop_mpi_connect)

    #- Freeze IERS after parsing args so that it doesn't bother if only --help
    timer.start('freeze_iers')
    desiutil.iers.freeze_iers()
    timer.stop('freeze_iers')

    #- Preflight checks
    timer.start('preflight')
    if rank > 0:
        #- Let rank 0 fetch these, and then broadcast
        args, hdr, camhdr = None, None, None
    else:
        if args.nightlybias and (args.expid is None) and (args.input is None):
            hdr = camhdr = None
        else:
            args, hdr, camhdr = update_args_with_headers(args)

    ## Make sure badamps is formatted properly
    if comm is not None and rank == 0 and args.badamps is not None:
        args.badamps = validate_badamps(args.badamps)

    if comm is not None:
        args = comm.bcast(args, root=0)
        hdr = comm.bcast(hdr, root=0)
        camhdr = comm.bcast(camhdr, root=0)

    known_obstype = ['SCIENCE', 'ARC', 'FLAT', 'ZERO', 'DARK',
        'TESTARC', 'TESTFLAT', 'PIXFLAT', 'SKY', 'TWILIGHT', 'OTHER']
    only_nightlybias = args.nightlybias and args.expid is None
    if args.obstype not in known_obstype and not only_nightlybias:
        raise ValueError('obstype {} not in {}'.format(args.obstype, known_obstype))

    if args.expid is None and not args.nightlybias:
        msg = 'Must provide --expid or --nightlybias'
        if rank == 0:
            log.critical(msg)

        sys.exit(1)

    if isinstance(args.cameras, str):
        args.cameras = decode_camword(args.cameras)

    if only_nightlybias and args.cameras is None:
        args.cameras = decode_camword('a0123456789')

    timer.stop('preflight')

    #-------------------------------------------------------------------------
    #- Create and submit a batch job if requested

    if args.batch:
        #exp_str = '{:08d}'.format(args.expid)
        if args.obstype is not None:
            jobdesc = args.obstype.lower()
        elif only_nightlybias:
            jobdesc = 'nightlybias'
        else:
            log.critical('No --obstype, but also not just nightlybias ?!?')
            sys.exit(1)

        if args.obstype == 'dark' and args.nightlybias:
            jobdesc = 'ccdcalib'

        if args.obstype == 'SCIENCE':
            # if not doing pre-stdstar fitting or stdstar fitting and if there is
            # no flag stopping flux calibration, set job to poststdstar
            if args.noprestdstarfit and args.nostdstarfit and (not args.nofluxcalib):
                jobdesc = 'poststdstar'
            # elif told not to do std or post stdstar but the flag for prestdstar isn't set,
            # then perform prestdstar
            elif (not args.noprestdstarfit) and args.nostdstarfit and args.nofluxcalib:
                jobdesc = 'prestdstar'
            #elif (not args.noprestdstarfit) and (not args.nostdstarfit) and (not args.nofluxcalib):
            #    jobdesc = 'science'
        scriptfile = create_desi_proc_batch_script(night=args.night, exp=args.expid,
                                                   cameras=args.cameras,
                                                   jobdesc=jobdesc, queue=args.queue,
                                                   runtime=args.runtime,
                                                   batch_opts=args.batch_opts,
                                                   timingfile=args.timingfile,
                                                   system_name=args.system_name)
        err = 0
        if not args.nosubmit:
            err = subprocess.call(['sbatch', scriptfile])
        sys.exit(err)

    #-------------------------------------------------------------------------
    #- Proceeding with running

    #- What are we going to do?
    if rank == 0:
        log.info('----------')
        log.info('Input {}'.format(args.input))
        log.info('Night {} expid {}'.format(args.night, args.expid))
        log.info('Obstype {}'.format(args.obstype))
        log.info('Cameras {}'.format(args.cameras))
        log.info('Output root {}'.format(desispec.io.specprod_root()))
        log.info('----------')

    #-------------------------------------------------------------------------
    #- Create nightly bias from N>>1 ZEROs, but only for B-cameras
    if args.nightlybias:
        timer.start('nightlybias')

        camword = create_camword(args.cameras)
        cmd = f"desi_compute_nightly_bias -n {args.night} -c {camword}"

        if rank == 0:
            log.info(f'RUNNING {cmd}')

        #- Note: nightly_bias may not produce all biasnight files if some
        #- are determined to be worse than the default, so check existence
        #- of output files separately.
        result, success = runcmd(desispec.scripts.nightly_bias.main,
                args=cmd.split()[1:], inputs=[], outputs=[], comm=comm)

        #- check for biasnight or biasnighttest output files
        missing_biasnight = 0
        if rank == 0:
            biasnightfiles = [findfile('biasnight', args.night, camera=cam) for cam in args.cameras]
            for filename in biasnightfiles:
                if not os.path.exists(filename):
                    #- ok for biasnight to be missing if biasnighttest is there
                    filename = replace_prefix(filename, 'biasnight', 'biasnighttest')
                    if not os.path.exists(filename):
                        missing_biasnight += 1

        if comm is not None:
            missing_biasnight = comm.bcast(missing_biasnight, root=0)

        success &= (missing_biasnight == 0)

        if not success:
            error_count += 1

        timer.stop('nightlybias')

    #- this might be just nightly bias, with no single exposure to process
    if args.expid is None:
        if comm is not None:
            all_error_counts = comm.gather(error_count, root=0)
            error_count = int(comm.bcast(np.sum(all_error_counts), root=0))

        if rank == 0:
            log.info('No expid given so stopping now')
            if error_count > 0:
                log.error(f'{error_count} processing errors; see logs above')

            duration_seconds = time.time() - start_time
            mm = int(duration_seconds) // 60
            ss = int(duration_seconds - mm*60)
            log.info('All done at {}; duration {}m{}s'.format(
                time.asctime(), mm, ss))

        sys.exit(error_count)


    #-------------------------------------------------------------------------
    #- Create output directories if needed
    if rank == 0:
        preprocdir = os.path.dirname(findfile('preproc', args.night, args.expid, 'b0'))
        expdir = os.path.dirname(findfile('frame', args.night, args.expid, 'b0'))
        os.makedirs(preprocdir, exist_ok=True)
        os.makedirs(expdir, exist_ok=True)

    #- Wait for rank 0 to make directories before proceeding
    if comm is not None:
        comm.barrier()

    #-------------------------------------------------------------------------
    #- Preproc
    #- All obstypes get preprocessed

    timer.start('fibermap')

    #- Assemble fibermap for science exposures
    fibermap = None
    fibermap_ok = None
    if rank == 0 and args.obstype == 'SCIENCE':
        fibermap = findfile('fibermap', args.night, args.expid)
        if not os.path.exists(fibermap):
            tmp = findfile('preproc', args.night, args.expid, 'b0')
            preprocdir = os.path.dirname(tmp)
            fibermap = os.path.join(preprocdir, os.path.basename(fibermap))

            tileid = hdr['TILEID']
            # tilepix = os.path.join(preprocdir, f'tilepix-{tileid}.json')
            tilepix = findfile('tilepix', args.night, args.expid, tile=tileid)

            log.info('Creating fibermap {}'.format(fibermap))
            cmd = 'assemble_fibermap -n {} -e {} -o {} -t {}'.format(
                    args.night, args.expid, fibermap, tilepix)
            if args.badamps is not None:
                cmd += ' --badamps={}'.format(args.badamps)
            cmdargs = cmd.split()[1:]
            result, success = runcmd(desispec.scripts.assemble_fibermap.main,
                    args=cmdargs, inputs=[], outputs=[fibermap, tilepix])

            if not success:
                error_count += 1

        fibermap_ok = os.path.exists(fibermap)

        #- Some commissioning files didn't have coords* files that caused assemble_fibermap to fail
        #- these are well known failures with no other solution, so for those, just force creation
        #- of a fibermap with null coordinate information
        if not fibermap_ok and int(args.night) < 20200310:
            log.info("Since night is before 20200310, trying to force fibermap creation without coords file")
            cmd += ' --force'
            cmdargs = cmd.split()[1:]
            result, success = runcmd(desispec.scripts.assemble_fibermap.main,
                    args=cmdargs, inputs=[], outputs=[fibermap])

            fibermap_ok = os.path.exists(fibermap)
            if err != 0 or not fibermap_ok:
                error_count += 1

    #- If assemble_fibermap failed and obstype is SCIENCE, exit now
    if comm is not None:
        fibermap_ok = comm.bcast(fibermap_ok, root=0)

    if args.obstype == 'SCIENCE' and not fibermap_ok:
        sys.stdout.flush()
        if rank == 0:
            log.critical('assemble_fibermap failed for science exposure; exiting now')

        sys.exit(13)

    #- Wait for rank 0 to make fibermap if needed
    if comm is not None:
        fibermap = comm.bcast(fibermap, root=0)

    timer.stop('fibermap')

    if not (args.obstype in ['SCIENCE'] and args.noprestdstarfit):
        timer.start('preproc')
        for i in range(rank, len(args.cameras), size):
            camera = args.cameras[i]
            outfile = findfile('preproc', args.night, args.expid, camera)
            outdir = os.path.dirname(outfile)
            cmd = "desi_preproc -i {} -o {} --outdir {} --cameras {}".format(
                args.input, outfile, outdir, camera)
            if args.scattered_light :
                cmd += " --scattered-light"
            if args.obstype in ['SCIENCE'] and camera[0].lower() == "b" and ( not args.no_bkgsub ) :
                cmd += " --bkgsub-for-science"
            if fibermap is not None:
                cmd += " --fibermap {}".format(fibermap)
            if not args.obstype in ['ARC'] : # never model variance for arcs
                if not args.no_model_pixel_variance and args.obstype != 'DARK' :
                    cmd += " --model-variance"
<<<<<<< HEAD
            if args.use_overscan_rows and camera[0].lower()=="b" :
                cmd += " --use-overscan-rows"
            err = runcmd(cmd, inputs=[args.input], outputs=[outfile])
            if err != 0:
=======
            cmdargs = cmd.split()[1:]
            result, success = runcmd(desispec.scripts.preproc.main,
                    args=cmdargs, inputs=[args.input], outputs=[outfile])
            if not success:
>>>>>>> 5e59d2a7
                error_count += 1

        timer.stop('preproc')
        if comm is not None:
            comm.barrier()

    #-------------------------------------------------------------------------
    #- Get input PSFs
    timer.start('findpsf')
    input_psf = dict()
    if rank == 0 and args.obstype not in ['DARK',]:
        for camera in args.cameras :
            if args.psf is not None :
                input_psf[camera] = args.psf
            elif args.calibnight is not None :
                # look for a psfnight psf for this calib night
                psfnightfile = findfile('psfnight', args.calibnight, args.expid, camera, readonly=True)
                if not os.path.isfile(psfnightfile) :
                    log.error("no {}".format(psfnightfile))
                    raise IOError("no {}".format(psfnightfile))
                input_psf[camera] = psfnightfile
            else :
                # look for a psfnight psf
                psfnightfile = findfile('psfnight', args.night, args.expid, camera, readonly=True)
                if os.path.isfile(psfnightfile) :
                    input_psf[camera] = psfnightfile
                elif args.most_recent_calib:
                    nightfile = find_most_recent(args.night, file_type='psfnight')
                    if nightfile is None:
                        input_psf[camera] = findcalibfile([hdr, camhdr[camera]], 'PSF')
                    else:
                        input_psf[camera] = nightfile
                else :
                    input_psf[camera] = findcalibfile([hdr, camhdr[camera]], 'PSF')

            input_psf[camera] = get_readonly_filepath(input_psf[camera])
            log.info("Will use input PSF : {}".format(input_psf[camera]))

    if comm is not None:
        input_psf = comm.bcast(input_psf, root=0)

    timer.stop('findpsf')


    #-------------------------------------------------------------------------
    #- Dark (to detect bad columns)

    if args.obstype == 'DARK' :

        # check exposure time and perform a dark inspection only
        # if it is a 300s exposure
        exptime = None
        if rank == 0 :
            rawfilename=findfile('raw', args.night, args.expid, readonly=True)
            head=fitsio.read_header(rawfilename,1)
            exptime=head["EXPTIME"]
        if comm is not None :
            exptime = comm.bcast(exptime, root=0)

        if exptime > 270 and exptime < 330 :
            timer.start('inspect_dark')
            if rank == 0 :
                log.info('Starting desi_inspect_dark at {}'.format(time.asctime()))

            for i in range(rank, len(args.cameras), size):
                camera = args.cameras[i]
                preprocfile = findfile('preproc', args.night, args.expid, camera, readonly=True)
                badcolumnsfile = findfile('badcolumns', night=args.night, camera=camera)
                if not os.path.isfile(badcolumnsfile) :
                    cmd = "desi_inspect_dark"
                    cmd += " -i {}".format(preprocfile)
                    cmd += " --badcol-table {}".format(badcolumnsfile)
                    cmdargs = cmd.split()[1:]
                    result, success = runcmd(desispec.scripts.inspect_dark.main,
                            args=cmdargs, inputs=[preprocfile], outputs=[badcolumnsfile])

                    if not success:
                        error_count += 1
                else:
                    log.info(f'{badcolumnsfile} already exists; skipping desi_inspect_dark')

            if comm is not None :
                comm.barrier()

            timer.stop('inspect_dark')
        elif rank == 0:
            log.warning(f'Not running desi_inspect_dark for DARK with exptime={exptime:.1f}')

    #-------------------------------------------------------------------------
    #- Traceshift

    if ( args.obstype in ['FLAT', 'TESTFLAT', 'SKY', 'TWILIGHT']     )   or \
    ( args.obstype in ['SCIENCE'] and (not args.noprestdstarfit) ):

        timer.start('traceshift')

        if rank == 0 and args.traceshift :
            log.warning('desi_proc option --traceshift is deprecated because this is now the default')

        if rank == 0 and (not args.no_traceshift) :
            log.info('Starting traceshift at {}'.format(time.asctime()))

        for i in range(rank, len(args.cameras), size):
            camera = args.cameras[i]
            preprocfile = findfile('preproc', args.night, args.expid, camera, readonly=True)
            inpsf  = input_psf[camera]
            outpsf = findfile('psf', args.night, args.expid, camera)
            if not os.path.isfile(outpsf) :
                if (not args.no_traceshift):
                    cmd = "desi_compute_trace_shifts"
                    cmd += " -i {}".format(preprocfile)
                    cmd += " --psf {}".format(inpsf)
                    cmd += " --degxx 2 --degxy 0"
                    if args.obstype in ['FLAT', 'TESTFLAT', 'TWILIGHT'] :
                        cmd += " --continuum"
                    else :
                        cmd += " --degyx 2 --degyy 0"
                    if args.obstype in ['SCIENCE', 'SKY']:
                        cmd += ' --sky'
                    cmd += " --outpsf {}".format(outpsf)
                    cmdargs = cmd.split()[1:]
                    cmd = desispec.scripts.trace_shifts.main
                    expandargs = False
                else:
                    cmdargs = (inpsf, outpsf)
                    cmd = os.symlink
                    expandargs = True

                result, success = runcmd(cmd, args=cmdargs, expandargs=expandargs,
                        inputs=[preprocfile, inpsf], outputs=[outpsf])

                if not success:
                    error_count += 1
            else :
                log.info("PSF {} exists".format(outpsf))

        timer.stop('traceshift')
        if comm is not None:
            comm.barrier()

    #-------------------------------------------------------------------------
    #- PSF
    #- MPI parallelize this step

    if args.obstype in ['ARC', 'TESTARC']:

        timer.start('arc_traceshift')

        if rank == 0:
            log.info('Starting traceshift before specex PSF fit at {}'.format(time.asctime()))

        for i in range(rank, len(args.cameras), size):
            camera = args.cameras[i]
            preprocfile = findfile('preproc', args.night, args.expid, camera, readonly=True)
            inpsf  = input_psf[camera]
            outpsf = findfile('psf', args.night, args.expid, camera)
            outpsf = replace_prefix(outpsf, "psf", "shifted-input-psf")
            if not os.path.isfile(outpsf) :
                cmd = "desi_compute_trace_shifts"
                cmd += " -i {}".format(preprocfile)
                cmd += " --psf {}".format(inpsf)
                cmd += " --degxx 0 --degxy 0 --degyx 0 --degyy 0"
                cmd += ' --arc-lamps'
                cmd += " --outpsf {}".format(outpsf)
                cmdargs = cmd.split()[1:]
                result, success = runcmd(desispec.scripts.trace_shifts.main,
                        args=cmdargs, inputs=[preprocfile, inpsf], outputs=[outpsf])
                if not success:
                    error_count += 1

            else :
                log.info("PSF {} exists".format(outpsf))

        timer.stop('arc_traceshift')
        if comm is not None:
            comm.barrier()

        timer.start('psf')

        if rank == 0:
            log.info('Starting specex PSF fitting at {}'.format(time.asctime()))

        if rank > 0:
            cmds = inputs = outputs = None
        else:
            cmds = dict()
            inputs = dict()
            outputs = dict()
            for camera in args.cameras:
                preprocfile = findfile('preproc', args.night, args.expid, camera, readonly=True)
                tmpname = findfile('psf', args.night, args.expid, camera)
                inpsf = get_readonly_filepath(replace_prefix(tmpname,"psf","shifted-input-psf"))
                outpsf = replace_prefix(tmpname,"psf","fit-psf")

                log.info("now run specex psf fit")

                cmd = 'desi_compute_psf'
                cmd += ' --input-image {}'.format(preprocfile)
                cmd += ' --input-psf {}'.format(inpsf)
                cmd += ' --output-psf {}'.format(outpsf)

                # fibers to ignore for the PSF fit
                # specex uses the fiber index in a camera
                fibers_to_ignore = badfibers([hdr, camhdr[camera]],["BROKENFIBERS","BADCOLUMNFIBERS"])%500
                if fibers_to_ignore.size>0 :
                    fibers_to_ignore_str=str(fibers_to_ignore[0])
                    for fiber in fibers_to_ignore[1:] :
                        fibers_to_ignore_str+=",{}".format(fiber)
                    cmd += ' --broken-fibers {}'.format(fibers_to_ignore_str)
                    if rank == 0 :
                        log.warning('broken fibers: {}'.format(fibers_to_ignore_str))

                if not os.path.exists(outpsf):
                    cmds[camera] = cmd
                    inputs[camera] = [preprocfile, inpsf]
                    outputs[camera] = [outpsf,]

        if comm is not None:
            cmds = comm.bcast(cmds, root=0)
            if len(cmds) > 0:
                err = desispec.scripts.specex.run(comm,cmds,args.cameras)
                if err != 0:
                    error_count += 1
        else:
            log.warning('fitting PSFs without MPI parallelism; this will be SLOW')
            for camera in args.cameras:
                if camera in cmds:
                    result, success = runcmd(cmds[camera], inputs=inputs[camera], outputs=outputs[camera])
                    if not success:
                        error_count += 1

        timer.stop('psf')
        if comm is not None:
            comm.barrier()

        # loop on all cameras and interpolate bad fibers
        for camera in args.cameras[rank::size]:
            t0 = time.time()

            psfname = findfile('psf', args.night, args.expid, camera)
            #- NOTE: not readonly because we need to rename it later
            inpsf = replace_prefix(psfname,"psf","fit-psf")

            #- Check if a noisy amp might have corrupted this PSF;
            #- if so, rename to *.badreadnoise
            #- Currently the data is flagged per amp (25% of pixels), but do
            #- more generic test for 12.5% of pixels (half of one amp)
            log.info(f'Rank {rank} checking for noisy input CCD amps')
            preprocfile = findfile('preproc', args.night, args.expid, camera, readonly=True)
            mask = fitsio.read(preprocfile, 'MASK')
            noisyfrac = np.sum((mask & ccdmask.BADREADNOISE) != 0) / mask.size
            if noisyfrac > 0.25*0.5:
                log.error(f"{100*noisyfrac:.0f}% of {camera} input pixels have bad readnoise; don't use this PSF")
                if os.path.exists(inpsf):
                    os.rename(inpsf, inpsf+'.badreadnoise')
                continue

            log.info(f'Rank {rank} interpolating {camera} PSF over bad fibers')

            # fibers to ignore for the PSF fit
            # specex uses the fiber index in a camera
            fibers_to_ignore = badfibers([hdr, camhdr[camera]],["BROKENFIBERS","BADCOLUMNFIBERS"])%500
            if fibers_to_ignore.size>0 :
                fibers_to_ignore_str=str(fibers_to_ignore[0])
                for fiber in fibers_to_ignore[1:] :
                    fibers_to_ignore_str+=",{}".format(fiber)

                outpsf = replace_prefix(psfname,"psf","fit-psf-fixed-listed")
                if os.path.isfile(inpsf) and not os.path.isfile(outpsf):
                    cmd = 'desi_interpolate_fiber_psf'
                    cmd += ' --infile {}'.format(inpsf)
                    cmd += ' --outfile {}'.format(outpsf)
                    cmd += ' --fibers {}'.format(fibers_to_ignore_str)
                    log.info('For camera {} interpolating PSF for fibers: {}'.format(camera,fibers_to_ignore_str))
                    cmdargs = cmd.split()[1:]

                    result, success = runcmd(desispec.scripts.interpolate_fiber_psf.main,
                            args=cmdargs, inputs=[inpsf], outputs=[outpsf])

                    if not success:
                        error_count += 1

                    if os.path.isfile(outpsf) :
                        os.rename(inpsf,inpsf.replace("fit-psf","fit-psf-before-listed-fix"))
                        os.system('cp {} {}'.format(outpsf,inpsf))

            dt = time.time() - t0
            log.info(f'Rank {rank} {camera} PSF interpolation took {dt:.1f} sec')

    #-------------------------------------------------------------------------
    #- Extract
    #- This is MPI parallel so handle a bit differently

    # maybe add ARC and TESTARC too
    if ( args.obstype in ['FLAT', 'TESTFLAT', 'SKY', 'TWILIGHT']     )   or \
    ( args.obstype in ['SCIENCE'] and (not args.noprestdstarfit) ):

        timer.start('extract')
        if rank == 0:
            log.info('Starting extractions at {}'.format(time.asctime()))

        if rank > 0:
            cmds = inputs = outputs = None
        else:
            #- rank 0 collects commands to broadcast to others
            cmds = dict()
            inputs = dict()
            outputs = dict()
            for camera in args.cameras:
                cmd = 'desi_extract_spectra'

                #- Based on data from SM1-SM8, looking at central and edge fibers
                #- with in mind overlapping arc lamps lines
                if camera.startswith('b'):
                    cmd += ' -w 3600.0,5800.0,0.8'
                elif camera.startswith('r'):
                    cmd += ' -w 5760.0,7620.0,0.8'
                elif camera.startswith('z'):
                    cmd += ' -w 7520.0,9824.0,0.8'

                preprocfile = findfile('preproc', args.night, args.expid, camera, readonly=True)
                psffile = findfile('psf', args.night, args.expid, camera, readonly=True)
                finalframefile = findfile('frame', args.night, args.expid, camera)
                if os.path.exists(finalframefile):
                    log.info('{} already exists; not regenerating'.format(
                        os.path.basename(finalframefile)))
                    continue

                #- finalframefile doesn't exist; proceed with command
                framefile = finalframefile.replace(".fits","-no-badcolumn-mask.fits")
                cmd += ' -i {}'.format(preprocfile)
                cmd += ' -p {}'.format(psffile)
                cmd += ' -o {}'.format(framefile)
                cmd += ' --psferr 0.01'

                if args.gpuspecter:
                    cmd += ' --gpu-specter'
                    #- default for CPU is nsubbundles=6 but gpu_specter only allows 1, 5, or 25
                    cmd += ' --nsubbundles 5'
                    cmd += ' --mpi'

                if args.gpuextract:
                    cmd += ' --use-gpu'

                if args.obstype == 'SCIENCE' or args.obstype == 'SKY' :
                    log.info('Include barycentric correction')
                    cmd += ' --barycentric-correction'

                missing_inputs = False
                for infile in [preprocfile, psffile]:
                    if not os.path.exists(infile):
                        log.error(f'Missing {infile}')
                        missing_inputs = True

                if missing_inputs:
                    log.error(f'Camera {camera} missing inputs; skipping extractions')
                    continue

                if os.path.exists(framefile):
                    log.info(f'{framefile} already exists; skipping extraction')
                    continue

                cmds[camera] = cmd
                inputs[camera] = [preprocfile, psffile]
                outputs[camera] = [framefile,]

        #- TODO: refactor/combine this with PSF comm splitting logic
        if comm is not None:
            cmds = comm.bcast(cmds, root=0)
            inputs = comm.bcast(inputs, root=0)
            outputs = comm.bcast(outputs, root=0)

            if args.gpuextract:
                import cupy as cp
                ngpus = cp.cuda.runtime.getDeviceCount()
                if rank == 0 and len(cmds)>0:
                    log.info(f"{rank} found {ngpus} gpus")

            #- Set extraction subcomm group size
            extract_subcomm_size = args.extract_subcomm_size
            if extract_subcomm_size is None:
                if args.gpuextract:
                    #- GPU extraction with gpu_specter uses
                    #- 5 ranks per GPU plus 2 for IO.
                    extract_subcomm_size = 2 + 5 * ngpus
                elif args.gpuspecter:
                    #- CPU extraction with gpu_specter uses
                    #- 16 ranks.
                    extract_subcomm_size = 16
                else:
                    #- CPU extraction with specter uses
                    #- 20 ranks.
                    extract_subcomm_size = 20

            #- Create list of ranks that will perform extraction
            if args.gpuextract:
                #- GPU extraction uses only one extraction group
                extract_group      = 0
                num_extract_groups = 1
            else:
                #- CPU extraction uses as many extraction groups as possible
                extract_group      = rank // extract_subcomm_size
                num_extract_groups = size // extract_subcomm_size
            extract_ranks = list(range(num_extract_groups*extract_subcomm_size))

            #- Create subcomm groups
            if args.gpuextract and len(cmds)>0:
                if rank in extract_ranks:
                    #- GPU extraction
                    extract_incl = comm.group.Incl(extract_ranks)
                    comm_extract = comm.Create_group(extract_incl)
                    from gpu_specter.mpi import ParallelIOCoordinator
                    coordinator = ParallelIOCoordinator(comm_extract)
            else:
                #- CPU extraction
                comm_extract = comm.Split(color=extract_group)

            if rank in extract_ranks and len(cmds)>0:
                #- Run the extractions
                for i in range(extract_group, len(args.cameras), num_extract_groups):
                    camera = args.cameras[i]
                    if camera in cmds:
                        cmdargs = cmds[camera].split()[1:]
                        extract_args = desispec.scripts.extract.parse(cmdargs)

                        if comm_extract.rank == 0:
                            print('RUNNING: {}'.format(cmds[camera]))

                        try:
                            if args.gpuextract:
                                #- GPU extraction with gpu_specter
                                desispec.scripts.extract.main_gpu_specter(extract_args, coordinator=coordinator)
                            elif args.gpuspecter:
                                #- CPU extraction with gpu_specter
                                desispec.scripts.extract.main_gpu_specter(extract_args, comm=comm_extract)
                            else:
                                #- CPU extraction with specter
                                desispec.scripts.extract.main_mpi(extract_args, comm=comm_extract)
                        except Exception as err:
                            import traceback
                            lines = traceback.format_exception(*sys.exc_info())
                            log.error(f"Camera {camera} extraction raised an exception:")
                            print("".join(lines))
                            error_count += 1

            elif len(cmds)>0:
                #- Skip this rank
                log.warning(f'rank {rank} idle during extraction step')

            comm.barrier()

        elif len(cmds)>0:
            log.warning('running extractions without MPI parallelism; this will be SLOW')
            for camera in args.cameras:
                if camera in cmds:
                    result, success = runcmd(cmds[camera], inputs=inputs[camera], outputs=outputs[camera])
                    if not success:
                        error_count += 1

        #- check for missing output files and log
        for camera in args.cameras:
            if camera in cmds:
                for outfile in outputs[camera]:
                    if not os.path.exists(outfile):
                        if comm is not None:
                            if comm.rank > 0:
                                continue
                        log.error(f'Camera {camera} extraction missing output {outfile}')
                        error_count += 1

        timer.stop('extract')
        if comm is not None:
            comm.barrier()

    #-------------------------------------------------------------------------
    #- Badcolumn specmask and fibermask
    if ( args.obstype in ['FLAT', 'TESTFLAT', 'SKY', 'TWILIGHT']     )   or \
       ( args.obstype in ['SCIENCE'] and (not args.noprestdstarfit) ):

        if rank==0 :
            log.info('Starting desi_compute_badcolumn_mask at {}'.format(time.asctime()))

        for i in range(rank, len(args.cameras), size):
            camera     = args.cameras[i]
            outfile    = findfile('frame', args.night, args.expid, camera)
            #- note: not readonly for "infile" since we'll remove it later
            infile     = outfile.replace(".fits","-no-badcolumn-mask.fits")
            psffile    = findfile('psf', args.night, args.expid, camera, readonly=True)
            badcolfile = findfile('badcolumns', night=args.night, camera=camera, readonly=True)
            cmd = "desi_compute_badcolumn_mask -i {} -o {} --psf {} --badcolumns {}".format(
                infile, outfile, psffile, badcolfile)

            if os.path.exists(outfile):
                log.info('{} already exists; not (re-)applying bad column mask'.format(os.path.basename(outfile)))
                continue

            if os.path.exists(badcolfile):
                cmdargs = cmd.split()[1:]

                result, success = runcmd(desispec.scripts.badcolumn_mask.main,
                        args=cmdargs, inputs=[infile,psffile,badcolfile], outputs=[outfile])

                if not success:
                    error_count += 1

                #- if successful, remove temporary frame-*-no-badcolumn-mask
                if os.path.isfile(outfile) :
                    log.info("rm "+infile)
                    os.unlink(infile)

            else:
                log.warning(f'Missing {badcolfile}; not applying badcol mask')
                log.info(f"mv {infile} {outfile}")
                os.rename(infile, outfile)

        if comm is not None :
            comm.barrier()

    #-------------------------------------------------------------------------
    #- Fiberflat

    if args.obstype in ['FLAT', 'TESTFLAT'] :
        exptime = None
        if rank == 0 :
            rawfilename=findfile('raw', args.night, args.expid, readonly=True)
            head=fitsio.read_header(rawfilename,1)
            exptime=head["EXPTIME"]
        if comm is not None :
            exptime = comm.bcast(exptime, root=0)

        if exptime > 10:
            timer.start('fiberflat')
            if rank == 0:
                log.info('Flat exposure time was greater than 10 seconds')
                log.info('Starting fiberflats at {}'.format(time.asctime()))

            for i in range(rank, len(args.cameras), size):
                camera = args.cameras[i]
                framefile = findfile('frame', args.night, args.expid, camera, readonly=True)
                fiberflatfile = findfile('fiberflat', args.night, args.expid, camera)
                cmd = "desi_compute_fiberflat"
                cmd += " -i {}".format(framefile)
                cmd += " -o {}".format(fiberflatfile)
                cmdargs = cmd.split()[1:]

                result, success = runcmd(desispec.scripts.fiberflat.main,
                        args=cmdargs, inputs=[framefile,], outputs=[fiberflatfile,])

                if not success:
                    error_count += 1

            timer.stop('fiberflat')
            if comm is not None:
                comm.barrier()

    #-------------------------------------------------------------------------
    #- Get input fiberflat
    if args.obstype in ['SCIENCE', 'SKY'] and (not args.nofiberflat):
        timer.start('find_fiberflat')
        input_fiberflat = dict()
        if rank == 0:
            for camera in args.cameras :
                if args.fiberflat is not None :
                    input_fiberflat[camera] = args.fiberflat
                elif args.calibnight is not None :
                    # look for a fiberflatnight for this calib night
                    fiberflatnightfile = findfile('fiberflatnight',
                            args.calibnight, args.expid, camera)
                    if not os.path.isfile(fiberflatnightfile) :
                        log.error("no {}".format(fiberflatnightfile))
                        raise IOError("no {}".format(fiberflatnightfile))
                    input_fiberflat[camera] = fiberflatnightfile
                else :
                    # look for a fiberflatnight fiberflat
                    fiberflatnightfile = findfile('fiberflatnight',
                            args.night, args.expid, camera)
                    if os.path.isfile(fiberflatnightfile) :
                        input_fiberflat[camera] = fiberflatnightfile
                    elif args.most_recent_calib:
                        nightfile = find_most_recent(args.night, file_type='fiberflatnight')
                        if nightfile is None:
                            input_fiberflat[camera] = findcalibfile([hdr, camhdr[camera]], 'FIBERFLAT')
                        else:
                            input_fiberflat[camera] = nightfile
                    else :
                        input_fiberflat[camera] = findcalibfile(
                                [hdr, camhdr[camera]], 'FIBERFLAT')

                input_fiberflat[camera] = get_readonly_filepath(input_fiberflat[camera])
                log.info("Will use input FIBERFLAT: {}".format(input_fiberflat[camera]))

        if comm is not None:
            input_fiberflat = comm.bcast(input_fiberflat, root=0)

        timer.stop('find_fiberflat')

    #-------------------------------------------------------------------------
    #- Fiber flat corrected for humidity
    if args.obstype in ['SCIENCE', 'SKY'] and (not args.noprestdstarfit):

        timer.start('fiberflat_humidity_correction')

        if rank == 0:
            log.info('Flatfield correction for humidity {}'.format(time.asctime()))

        for i in range(rank, len(args.cameras), size):
            camera = args.cameras[i]
            framefile = findfile('frame', args.night, args.expid, camera, readonly=True)
            hdr = fitsio.read_header(framefile, 'FLUX')
            input_fiberflatfile=input_fiberflat[camera]
            if input_fiberflatfile is None :
                log.error("No input fiberflat for {}".format(camera))
                continue

            # First need a flatfield per exposure
            fiberflatfile = findfile('fiberflatexp', args.night, args.expid, camera)

            cmd = "desi_compute_humidity_corrected_fiberflat"
            cmd += " --use-sky-fibers"
            cmd += " -i {}".format(framefile)
            cmd += " --fiberflat {}".format(input_fiberflatfile)
            cmd += " -o {}".format(fiberflatfile)
            cmdargs = cmd.split()[1:]

            result, success = runcmd(desispec.scripts.humidity_corrected_fiberflat.main,
                    args=cmdargs, inputs=[framefile, input_fiberflatfile], outputs=[fiberflatfile,])

            if not success:
                error_count += 1

        timer.stop('fiberflat_humidity_correction')
        if comm is not None:
            comm.barrier()

    #-------------------------------------------------------------------------
    #- Apply fiberflat and write fframe file

    if args.obstype in ['SCIENCE', 'SKY'] and args.fframe and \
    ( not args.nofiberflat ) and (not args.noprestdstarfit):
        timer.start('apply_fiberflat')
        if rank == 0:
            log.info('Applying fiberflat at {}'.format(time.asctime()))

        for i in range(rank, len(args.cameras), size):
            camera = args.cameras[i]
            fframefile = findfile('fframe', args.night, args.expid, camera)
            if not os.path.exists(fframefile):
                framefile = findfile('frame', args.night, args.expid, camera, readonly=True)
                fr = desispec.io.read_frame(framefile)
                flatfilename = findfile('fiberflatexp', args.night, args.expid, camera, readonly=True)
                ff = desispec.io.read_fiberflat(flatfilename)
                fr.meta['FIBERFLT'] = desispec.io.shorten_filename(flatfilename)
                apply_fiberflat(fr, ff)
                fframefile = findfile('fframe', args.night, args.expid, camera)
                desispec.io.write_frame(fframefile, fr)

        timer.stop('apply_fiberflat')
        if comm is not None:
            comm.barrier()

    #-------------------------------------------------------------------------
    #- Select random sky fibers (inplace update of frame file)
    #- TODO: move this to a function somewhere
    #- TODO: this assigns different sky fibers to each frame of same spectrograph

    if (args.obstype in ['SKY', 'SCIENCE']) and (not args.noskysub) and (not args.noprestdstarfit):
        timer.start('picksky')
        if rank == 0:
            log.info('Picking sky fibers at {}'.format(time.asctime()))

        for i in range(rank, len(args.cameras), size):
            camera = args.cameras[i]
            framefile = findfile('frame', args.night, args.expid, camera, readonly=True)
            orig_frame = desispec.io.read_frame(framefile)

            #- Make a copy so that we can apply fiberflat
            fr = deepcopy(orig_frame)

            if np.any(fr.fibermap['OBJTYPE'] == 'SKY'):
                log.info('{} sky fibers already set; skipping'.format(
                    os.path.basename(framefile)))
                continue

            #- Apply fiberflat then select random fibers below a flux cut
            flatfilename = findfile('fiberflatexp', args.night, args.expid, camera, readonly=True)
            ff = desispec.io.read_fiberflat(flatfilename)
            apply_fiberflat(fr, ff)
            sumflux = np.sum(fr.flux, axis=1)
            fluxcut = np.percentile(sumflux, 30)
            iisky = np.where(sumflux < fluxcut)[0]
            iisky = np.random.choice(iisky, size=100, replace=False)

            #- Update fibermap or original frame and write out
            orig_frame.fibermap['OBJTYPE'][iisky] = 'SKY'
            orig_frame.fibermap['DESI_TARGET'][iisky] |= desi_mask.SKY

            desispec.io.write_frame(framefile, orig_frame)

        timer.stop('picksky')
        if comm is not None:
            comm.barrier()

    #-------------------------------------------------------------------------
    #- Sky subtraction
    if args.obstype in ['SCIENCE', 'SKY'] and (not args.noskysub ) and (not args.noprestdstarfit):

        timer.start('skysub')
        if rank == 0:
            log.info('Starting sky subtraction at {}'.format(time.asctime()))

        for i in range(rank, len(args.cameras), size):
            camera = args.cameras[i]
            framefile = findfile('frame', args.night, args.expid, camera, readonly=True)
            hdr = fitsio.read_header(framefile, 'FLUX')
            fiberflatfile = findfile('fiberflatexp', args.night, args.expid, camera, readonly=True)
            skyfile = findfile('sky', args.night, args.expid, camera)

            cmd = "desi_compute_sky"
            cmd += " -i {}".format(framefile)
            cmd += " --fiberflat {}".format(fiberflatfile)
            cmd += " -o {}".format(skyfile)
            if args.no_extra_variance :
                cmd += " --no-extra-variance"
            if not args.no_sky_wavelength_adjustment : cmd += " --adjust-wavelength"
            if not args.no_sky_lsf_adjustment : cmd += " --adjust-lsf"
            if (not args.no_sky_wavelength_adjustment) and (not args.no_sky_lsf_adjustment) and args.save_sky_adjustments :
                cmd += " --save-adjustments {}".format(skyfile.replace("sky-","skycorr-"))
            if args.adjust_sky_with_more_fibers :
                cmd += " --adjust-with-more-fibers"
            if (not args.no_sky_wavelength_adjustment) or (not args.no_sky_lsf_adjustment) :
                pca_corr_filename = findcalibfile([hdr, camhdr[camera]], 'SKYCORR')
                if pca_corr_filename is not None :
                    cmd += " --pca-corr {}".format(pca_corr_filename)
                else :
                    log.warning("No SKYCORR file, do you need to update DESI_SPECTRO_CALIB?")
            cmd += " --fit-offsets"
            if not args.no_skygradpca:
                skygradpca_filename = findcalibfile([hdr, camhdr[camera]], 'SKYGRADPCA')
                if skygradpca_filename is not None :
                    cmd += " --skygradpca {}".format(skygradpca_filename)
                else :
                    log.warning("No SKYGRADPCA file, do you need to update DESI_SPECTRO_CALIB?")

            if not args.no_tpcorrparam:
                tpcorrparam_filename = findcalibfile([hdr, camhdr[camera]], 'TPCORRPARAM')
                if tpcorrparam_filename is not None :
                    cmd += " --tpcorrparam {}".format(tpcorrparam_filename)
                else :
                    log.warning("No TPCORRPARAM file, do you need to update DESI_SPECTRO_CALIB?")
            cmdargs = cmd.split()[1:]

            result, success = runcmd(desispec.scripts.sky.main,
                    args=cmdargs, inputs=[framefile, fiberflatfile], outputs=[skyfile,])

            if not success:
                error_count += 1

            #- sframe = flatfielded sky-subtracted but not flux calibrated frame
            #- Note: this re-reads and re-does steps previously done for picking
            #- sky fibers; desi_proc is about human efficiency,
            #- not I/O or CPU efficiency...
            sframefile = desispec.io.findfile('sframe', args.night, args.expid, camera)
            if not os.path.exists(sframefile):
                missing_inputs = False
                for filename in [framefile, fiberflatfile, skyfile]:
                    if not os.path.exists(filename):
                        log.error(f'Camera {camera} missing sframe input {filename}')
                        missing_inputs = True

                if missing_inputs:
                    log.error(f'Camera {camera} missing sframe inputs; skipping')
                    error_count += 1
                else:
                    try:
                        frame = desispec.io.read_frame(framefile)
                        fiberflat = desispec.io.read_fiberflat(fiberflatfile)
                        sky = desispec.io.read_sky(skyfile)
                        apply_fiberflat(frame, fiberflat)
                        subtract_sky(frame, sky, apply_throughput_correction=(
                            args.apply_sky_throughput_correction))
                        frame.meta['IN_SKY'] = shorten_filename(skyfile)
                        frame.meta['FIBERFLT'] = shorten_filename(fiberflatfile)
                        desispec.io.write_frame(sframefile, frame)
                    except Exception as err:
                        import traceback
                        lines = traceback.format_exception(*sys.exc_info())
                        log.error(f"Camera {camera} sframe raised an exception:")
                        print("".join(lines))
                        log.warning(f'Continuing without {sframefile}')
                        error_count += 1

        timer.stop('skysub')
        if comm is not None:
            comm.barrier()

    #-------------------------------------------------------------------------
    #- Standard Star Fitting

    if args.obstype in ['SCIENCE',] and \
            (not args.noskysub ) and \
            (not args.nostdstarfit) :

        timer.start('stdstarfit')
        if rank == 0:
            log.info('Starting flux calibration at {}'.format(time.asctime()))

        #- Group inputs by spectrograph
        framefiles = dict()
        skyfiles = dict()
        fiberflatfiles = dict()
        night, expid = args.night, args.expid #- shorter
        for camera in args.cameras:
            sp = int(camera[1])
            if sp not in framefiles:
                framefiles[sp] = list()
                skyfiles[sp] = list()
                fiberflatfiles[sp] = list()

            framefiles[sp].append(findfile('frame', night, expid, camera, readonly=True))
            skyfiles[sp].append(findfile('sky', night, expid, camera, readonly=True))
            fiberflatfiles[sp].append(findfile('fiberflatexp', night, expid, camera, readonly=True))

        #- Hardcoded stdstar model version
        starmodels = os.path.join(
            os.getenv('DESI_BASIS_TEMPLATES'), 'stdstar_templates_v2.2.fits')

        #- Fit stdstars per spectrograph (not per-camera)
        spectro_nums = sorted(framefiles.keys())

        if args.mpistdstars and comm is not None:
            #- If using MPI parallelism in stdstar fit, divide comm into subcommunicators.
            #- (spectro_start, spectro_step) determine stride pattern over spectro_nums.
            #- Split comm by at most len(spectro_nums)
            num_subcomms = min(size, len(spectro_nums))
            subcomm_index = rank % num_subcomms
            if rank == 0:
                log.info(f"Splitting comm of {size=} into {num_subcomms=} for stdstar fitting")
            subcomm = comm.Split(color=subcomm_index)
            spectro_start, spectro_step = subcomm_index, num_subcomms
        else:
            #- Otherwise, use multiprocessing assuming 1 MPI rank per spectrograph
            spectro_start, spectro_step = rank, size
            subcomm = None

        for i in range(spectro_start, len(spectro_nums), spectro_step):
            sp = spectro_nums[i]

            stdfile = findfile('stdstars', night, expid, spectrograph=sp)
            cmd = "desi_fit_stdstars"
            cmd += " --frames {}".format(' '.join(framefiles[sp]))
            cmd += " --skymodels {}".format(' '.join(skyfiles[sp]))
            cmd += " --fiberflats {}".format(' '.join(fiberflatfiles[sp]))
            cmd += " --starmodels {}".format(starmodels)
            cmd += " --outfile {}".format(stdfile)
            cmd += " --delta-color 0.1"
            if args.maxstdstars is not None:
                cmd += " --maxstdstars {}".format(args.maxstdstars)

            inputs = framefiles[sp] + skyfiles[sp] + fiberflatfiles[sp]
            err = 0
            cmdargs = cmd.split()[1:]

            if subcomm is None:
                #- Using multiprocessing
                log.info(f'Rank {rank=} fitting sp{sp=} stdstars with multiprocessing')
                result, success = runcmd(desispec.scripts.stdstars.main,
                    args=cmdargs, inputs=inputs, outputs=[stdfile])
            else:
                #- Using MPI
                log.info(f'Rank {rank=} fitting sp{sp=} stdstars with mpi')
                result, success = runcmd(desispec.scripts.stdstars.main,
                    args=cmdargs, inputs=inputs, outputs=[stdfile], comm=subcomm)

            if not success:
                log.info(f'Rank {rank=} stdstar failure {err=}')
                error_count += 1

        timer.stop('stdstarfit')
        if comm is not None:
            comm.barrier()

    # -------------------------------------------------------------------------
    # - Flux calibration

    def list2str(xx) :
        """converts list xx to string even if elements aren't strings"""
        return " ".join([str(x) for x in xx])

    if args.obstype in ['SCIENCE'] and \
                (not args.noskysub) and \
                (not args.nofluxcalib):
        timer.start('fluxcalib')

        night, expid = args.night, args.expid #- shorter

        if rank == 0 :
            r_cameras = []
            for camera in args.cameras :
                if camera[0] == 'r' :
                    r_cameras.append(camera)
            if len(r_cameras)>0 :
                outfile    = findfile('calibstars',night, expid)
                frames     = [findfile('frame', night, expid, camera, readonly=True) for camera in r_cameras]
                fiberflats = [findfile('fiberflatexp', night, expid, camera, readonly=True) for camera in r_cameras]
                skys       = [findfile('sky', night, expid, camera, readonly=True) for camera in r_cameras]
                models     = [findfile('stdstars', night, expid,spectrograph=int(camera[1]), readonly=True) for camera in r_cameras]

                inputs = frames + fiberflats + skys + models
                cmd = "desi_select_calib_stars --delta-color-cut 0.1 "
                cmd += " --frames {}".format(list2str(frames))
                cmd += " --fiberflats {}".format(list2str(fiberflats))
                cmd += " --skys {}".format(list2str(skys))
                cmd += " --models {}".format(list2str(models))
                cmd += f" -o {outfile}"
                cmdargs = cmd.split()[1:]
                result, success = runcmd(desispec.scripts.select_calib_stars.main,
                        args=cmdargs, inputs=inputs, outputs=[outfile,])

                if not success:
                    error_count += 1

        if comm is not None:
            comm.barrier()

        #- Compute flux calibration vectors per camera
        for camera in args.cameras[rank::size]:
            framefile = findfile('frame', night, expid, camera, readonly=True)
            skyfile = findfile('sky', night, expid, camera, readonly=True)
            spectrograph = int(camera[1])
            stdfile = findfile('stdstars', night, expid,spectrograph=spectrograph, readonly=True)
            fiberflatfile = findfile('fiberflatexp', night, expid, camera, readonly=True)
            calibfile = findfile('fluxcalib', night, expid, camera)
            calibstars = findfile('calibstars',night, expid)

            cmd = "desi_compute_fluxcalibration"
            cmd += " --infile {}".format(framefile)
            cmd += " --sky {}".format(skyfile)
            cmd += " --fiberflat {}".format(fiberflatfile)
            cmd += " --models {}".format(stdfile)
            cmd += " --outfile {}".format(calibfile)
            cmd += " --selected-calibration-stars {}".format(calibstars)

            inputs = [framefile, skyfile, fiberflatfile, stdfile, calibstars]
            cmdargs = cmd.split()[1:]

            result, success = runcmd(desispec.scripts.fluxcalibration.main,
                    args=cmdargs, inputs=inputs, outputs=[calibfile,])

            if not success:
                error_count += 1

        timer.stop('fluxcalib')
        if comm is not None:
            comm.barrier()

    #-------------------------------------------------------------------------
    #- Applying flux calibration

    if args.obstype in ['SCIENCE',] and (not args.noskysub ) and (not args.nofluxcalib) :

        night, expid = args.night, args.expid #- shorter

        timer.start('applycalib')
        if rank == 0:
            log.info('Starting cframe file creation at {}'.format(time.asctime()))

        for camera in args.cameras[rank::size]:
            framefile = findfile('frame', night, expid, camera, readonly=True)
            fiberflatfile = findfile('fiberflatexp', night, expid, camera, readonly=True)
            skyfile = findfile('sky', night, expid, camera, readonly=True)
            spectrograph = int(camera[1])
            stdfile = findfile('stdstars', night, expid, spectrograph=spectrograph, readonly=True)
            calibfile = findfile('fluxcalib', night, expid, camera, readonly=True)
            cframefile = findfile('cframe', night, expid, camera)

            cmd = "desi_process_exposure"
            cmd += " --infile {}".format(framefile)
            cmd += " --fiberflat {}".format(fiberflatfile)
            cmd += " --sky {}".format(skyfile)
            cmd += " --calib {}".format(calibfile)
            cmd += " --outfile {}".format(cframefile)
            cmd += " --cosmics-nsig 6"
            if args.no_xtalk :
                cmd += " --no-xtalk"

            inputs = [framefile, fiberflatfile, skyfile, calibfile]
            cmdargs = cmd.split()[1:]

            result, success = runcmd(desispec.scripts.procexp.main, args=cmdargs, inputs=inputs, outputs=[cframefile,])

            if not success:
                error_count += 1

        if comm is not None:
            comm.barrier()

        timer.stop('applycalib')

    #-------------------------------------------------------------------------
    #- Exposure QA, using same criterion as fluxcalib for when to run

    if args.obstype in ['SCIENCE',] and (not args.noskysub ) and (not args.nofluxcalib) :
        from desispec.scripts import exposure_qa

        night, expid = args.night, args.expid #- shorter

        timer.start('exposure_qa')
        if rank == 0:
            log.info('Starting exposure_qa at {}'.format(time.asctime()))

        #- exposure QA not yet parallelized for a single exposure
        if rank == 0:
            qa_args = ['-n', str(night), '-e', str(expid), '--nproc', str(1)]
            try:
                exposure_qa.main(exposure_qa.parse(qa_args))
            except Exception as err:
                #- log exceptions, but don't treat QA problems as fatal
                import traceback
                lines = traceback.format_exception(*sys.exc_info())
                log.error(f"exposure_qa raised an exception:")
                print("".join(lines))
                log.warning(f"QA exception not treated as blocking failure")

        #- Make other ranks wait anyway
        if comm is not None:
            comm.barrier()

        timer.stop('exposure_qa')

    #-------------------------------------------------------------------------
    #- Collect error count
    if comm is not None:
        all_error_counts = comm.gather(error_count, root=0)
        error_count = int(comm.bcast(np.sum(all_error_counts), root=0))

    if rank == 0 and error_count > 0:
        log.error(f'{error_count} processing errors; see logs above')

    #-------------------------------------------------------------------------
    #- Wrap up

    _log_timer(timer, args.timingfile, comm=comm)
    if rank == 0:
        duration_seconds = time.time() - start_time
        mm = int(duration_seconds) // 60
        ss = int(duration_seconds - mm*60)

        log.info('All done at {}; duration {}m{}s'.format(
            time.asctime(), mm, ss))

    if error_count > 0:
        sys.exit(int(error_count))
    else:
        return 0<|MERGE_RESOLUTION|>--- conflicted
+++ resolved
@@ -420,17 +420,12 @@
             if not args.obstype in ['ARC'] : # never model variance for arcs
                 if not args.no_model_pixel_variance and args.obstype != 'DARK' :
                     cmd += " --model-variance"
-<<<<<<< HEAD
             if args.use_overscan_rows and camera[0].lower()=="b" :
                 cmd += " --use-overscan-rows"
-            err = runcmd(cmd, inputs=[args.input], outputs=[outfile])
-            if err != 0:
-=======
             cmdargs = cmd.split()[1:]
             result, success = runcmd(desispec.scripts.preproc.main,
                     args=cmdargs, inputs=[args.input], outputs=[outfile])
             if not success:
->>>>>>> 5e59d2a7
                 error_count += 1
 
         timer.stop('preproc')
