"""
One stop shopping for processing a DESI exposure

Examples at NERSC:

# ARC: 18 min on 2 nodes
time srun -N 2 -n 60 -C haswell -t 25:00 --qos realtime desi_proc --mpi -n 20191029 -e 22486

# FLAT: 13 min
time srun -n 20 -N 1 -C haswell -t 15:00 --qos realtime desi_proc --mpi -n 20191029 -e 22487

# TWILIGHT: 8min
time srun -n 20 -N 1 -C haswell -t 15:00 --qos realtime desi_proc --mpi -n 20191029 -e 22497

# SKY: 11 min
time srun -n 20 -N 1 -C haswell -t 15:00 --qos realtime desi_proc --mpi -n 20191029 -e 22536

# ZERO: 2 min
time srun -n 20 -N 1 -C haswell -t 15:00 --qos realtime desi_proc --mpi -n 20191029 -e 22561
"""

import time
start_imports = time.time()

import sys, os, argparse, re
import subprocess
from copy import deepcopy
import json

import numpy as np
import fitsio
from astropy.io import fits

from astropy.table import Table,vstack

import glob
import desiutil.timer
import desispec.io
from desispec.io import findfile, replace_prefix, shorten_filename
from desispec.io.util import create_camword, decode_camword, parse_cameras
from desispec.io.util import validate_badamps
from desispec.calibfinder import findcalibfile,CalibFinder,badfibers
from desispec.fiberflat import apply_fiberflat
from desispec.sky import subtract_sky
from desispec.util import runcmd
import desispec.scripts.extract
import desispec.scripts.specex
import desispec.scripts.nightly_bias
from desispec.maskbits import ccdmask

from desitarget.targetmask import desi_mask

from desiutil.log import get_logger, DEBUG, INFO
import desiutil.iers

from desispec.workflow.desi_proc_funcs import assign_mpi, get_desi_proc_parser, update_args_with_headers, \
    find_most_recent
from desispec.workflow.desi_proc_funcs import determine_resources, create_desi_proc_batch_script

stop_imports = time.time()

#########################################
######## Begin Body of the Code #########
#########################################

def parse(options=None):
    parser = get_desi_proc_parser()
    args = parser.parse_args(options)
    return args

def _log_timer(timer, timingfile=None, comm=None):
    """
    Log timing info, optionally writing to json timingfile

    Args:
        timer: desiutil.timer.Timer object

    Options:
        timingfile (str): write json output to this file
        comm: MPI communicator

    If comm is not None, collect timers across ranks.
    If timmingfile already exists, read and append timing then re-write.
    """

    log = get_logger()
    if comm is not None:
        timers = comm.gather(timer, root=0)
        rank, size = comm.rank, comm.size
    else:
        timers = [timer,]
        rank, size = 0, 1

<<<<<<< HEAD
    if comm is None or comm.rank == 0:
=======
    if rank == 0:
>>>>>>> e3f6cafb
        stats = desiutil.timer.compute_stats(timers)
        if timingfile:
            if os.path.exists(timingfile):
                with open(timingfile) as fx:
                    previous_stats = json.load(fx)

                #- augment previous_stats with new entries, but don't overwrite old
                for name in stats:
                    if name not in previous_stats:
                        previous_stats[name] = stats[name]

                stats = previous_stats

            tmpfile = timingfile + '.tmp'
            with open(tmpfile, 'w') as fx:
                json.dump(stats, fx, indent=2)
            os.rename(tmpfile, timingfile)
            log.info(f'Timing stats saved to {timingfile}')

        log.info('Timing max duration per step [seconds]:')
        for stepname, steptiming in stats.items():
            tmax = steptiming['duration.max']
            log.info(f'  {stepname:16s} {tmax:.2f}')


def main(args=None, comm=None):
    if args is None:
        args = parse()
    # elif isinstance(args, (list, tuple)):
    #     args = parse(args)

    log = get_logger()
    start_time = time.time()

    start_mpi_connect = time.time()
    if comm is not None:
        #- Use the provided comm to determine rank and size
        rank = comm.rank
        size = comm.size
    else:
        #- Check MPI flags and determine the comm, rank, and size given the arguments
        comm, rank, size = assign_mpi(do_mpi=args.mpi, do_batch=args.batch, log=log)
    stop_mpi_connect = time.time()

    #- Start timer; only print log messages from rank 0 (others are silent)
    timer = desiutil.timer.Timer(silent=(rank>0))

    #- Fill in timing information for steps before we had the timer created
    if args.starttime is not None:
        timer.start('startup', starttime=args.starttime)
        timer.stop('startup', stoptime=start_imports)

    timer.start('imports', starttime=start_imports)
    timer.stop('imports', stoptime=stop_imports)

    timer.start('mpi_connect', starttime=start_mpi_connect)
    timer.stop('mpi_connect', stoptime=stop_mpi_connect)

    #- Freeze IERS after parsing args so that it doesn't bother if only --help
    timer.start('freeze_iers')
    desiutil.iers.freeze_iers()
    timer.stop('freeze_iers')

    #- Preflight checks
    timer.start('preflight')
    if rank > 0:
        #- Let rank 0 fetch these, and then broadcast
        args, hdr, camhdr = None, None, None
    else:
        if args.nightlybias and (args.expid is None) and (args.input is None):
            hdr = camhdr = None
        else:
            args, hdr, camhdr = update_args_with_headers(args)

    ## Make sure badamps is formatted properly
    if comm is not None and rank == 0 and args.badamps is not None:
        args.badamps = validate_badamps(args.badamps)

    if comm is not None:
        args = comm.bcast(args, root=0)
        hdr = comm.bcast(hdr, root=0)
        camhdr = comm.bcast(camhdr, root=0)

    known_obstype = ['SCIENCE', 'ARC', 'FLAT', 'ZERO', 'DARK',
        'TESTARC', 'TESTFLAT', 'PIXFLAT', 'SKY', 'TWILIGHT', 'OTHER']
    only_nightlybias = args.nightlybias and args.expid is None
    if args.obstype not in known_obstype and not only_nightlybias:
        raise ValueError('obstype {} not in {}'.format(args.obstype, known_obstype))

    if args.expid is None and not args.nightlybias:
        msg = 'Must provide --expid or --nightlybias'
        if rank == 0:
            log.critical(msg)

        sys.exit(1)

    if only_nightlybias and args.cameras is None:
        args.cameras = decode_camword('a0123456789')

    timer.stop('preflight')

    #-------------------------------------------------------------------------
    #- Create and submit a batch job if requested

    if args.batch:
        #exp_str = '{:08d}'.format(args.expid)
        if args.obstype is not None:
            jobdesc = args.obstype.lower()
        elif only_nightlybias:
            jobdesc = 'nightlybias'
        else:
            log.critical('No --obstype, but also not just nightlybias ?!?')
            sys.exit(1)

        if args.obstype == 'dark' and args.nightlybias:
            jobdesc = 'ccdcalib'

        if args.obstype == 'SCIENCE':
            # if not doing pre-stdstar fitting or stdstar fitting and if there is
            # no flag stopping flux calibration, set job to poststdstar
            if args.noprestdstarfit and args.nostdstarfit and (not args.nofluxcalib):
                jobdesc = 'poststdstar'
            # elif told not to do std or post stdstar but the flag for prestdstar isn't set,
            # then perform prestdstar
            elif (not args.noprestdstarfit) and args.nostdstarfit and args.nofluxcalib:
                jobdesc = 'prestdstar'
            #elif (not args.noprestdstarfit) and (not args.nostdstarfit) and (not args.nofluxcalib):
            #    jobdesc = 'science'
        scriptfile = create_desi_proc_batch_script(night=args.night, exp=args.expid,
                                                   cameras=args.cameras,
                                                   jobdesc=jobdesc, queue=args.queue,
                                                   runtime=args.runtime,
                                                   batch_opts=args.batch_opts,
                                                   timingfile=args.timingfile,
                                                   system_name=args.system_name)
        err = 0
        if not args.nosubmit:
            err = subprocess.call(['sbatch', scriptfile])
        sys.exit(err)

    #-------------------------------------------------------------------------
    #- Proceeding with running

    #- What are we going to do?
    if rank == 0:
        log.info('----------')
        log.info('Input {}'.format(args.input))
        log.info('Night {} expid {}'.format(args.night, args.expid))
        log.info('Obstype {}'.format(args.obstype))
        log.info('Cameras {}'.format(args.cameras))
        log.info('Output root {}'.format(desispec.io.specprod_root()))
        log.info('----------')

    #-------------------------------------------------------------------------
    #- Create nightly bias from N>>1 ZEROs, but only for B-cameras
    if args.nightlybias:
        timer.start('nightlybias')

        cmd = f"desi_compute_nightly_bias -n {args.night}"

        if rank == 0:
            log.info(f'RUNNING {cmd}')

        desispec.scripts.nightly_bias.main(cmd.split()[1:], comm=comm)
        timer.stop('nightlybias')

    #- this might be just nightly bias, with no single exposure to process
    if args.expid is None:
        if rank == 0:
            duration_seconds = time.time() - start_time
            mm = int(duration_seconds) // 60
            ss = int(duration_seconds - mm*60)

            log.info('No expid given; stopping now')
            log.info('All done at {}; duration {}m{}s'.format(
                time.asctime(), mm, ss))

        sys.exit()


    #-------------------------------------------------------------------------
    #- Create output directories if needed
    if rank == 0:
        preprocdir = os.path.dirname(findfile('preproc', args.night, args.expid, 'b0'))
        expdir = os.path.dirname(findfile('frame', args.night, args.expid, 'b0'))
        os.makedirs(preprocdir, exist_ok=True)
        os.makedirs(expdir, exist_ok=True)

    #- Wait for rank 0 to make directories before proceeding
    if comm is not None:
        comm.barrier()

    #-------------------------------------------------------------------------
    #- Preproc
    #- All obstypes get preprocessed

    timer.start('fibermap')

    #- Assemble fibermap for science exposures
    fibermap = None
    fibermap_ok = None
    if rank == 0 and args.obstype == 'SCIENCE':
        fibermap = findfile('fibermap', args.night, args.expid)
        if not os.path.exists(fibermap):
            tmp = findfile('preproc', args.night, args.expid, 'b0')
            preprocdir = os.path.dirname(tmp)
            fibermap = os.path.join(preprocdir, os.path.basename(fibermap))

            log.info('Creating fibermap {}'.format(fibermap))
            cmd = 'assemble_fibermap -n {} -e {} -o {}'.format(
                    args.night, args.expid, fibermap)
            if args.badamps is not None:
                cmd += ' --badamps={}'.format(args.badamps)

            runcmd(cmd, inputs=[], outputs=[fibermap])

        fibermap_ok = os.path.exists(fibermap)

        #- Some commissioning files didn't have coords* files that caused assemble_fibermap to fail
        #- these are well known failures with no other solution, so for those, just force creation
        #- of a fibermap with null coordinate information
        if not fibermap_ok and int(args.night) <	20200310:
            log.info("Since night is before 20200310, trying to force fibermap creation without coords file")
            cmd += ' --force'
            runcmd(cmd, inputs=[], outputs=[fibermap])
            fibermap_ok = os.path.exists(fibermap)

    #- If assemble_fibermap failed and obstype is SCIENCE, exit now
    if comm is not None:
        fibermap_ok = comm.bcast(fibermap_ok, root=0)

    if args.obstype == 'SCIENCE' and not fibermap_ok:
        sys.stdout.flush()
        if rank == 0:
            log.critical('assemble_fibermap failed for science exposure; exiting now')

        sys.exit(13)

    #- Wait for rank 0 to make fibermap if needed
    if comm is not None:
        fibermap = comm.bcast(fibermap, root=0)

    timer.stop('fibermap')

    if not (args.obstype in ['SCIENCE'] and args.noprestdstarfit):
        timer.start('preproc')
        for i in range(rank, len(args.cameras), size):
            camera = args.cameras[i]
            outfile = findfile('preproc', args.night, args.expid, camera)
            outdir = os.path.dirname(outfile)
            cmd = "desi_preproc -i {} -o {} --outdir {} --cameras {}".format(
                args.input, outfile, outdir, camera)
            if args.scattered_light :
                cmd += " --scattered-light"
            if fibermap is not None:
                cmd += " --fibermap {}".format(fibermap)
            if not args.obstype in ['ARC'] : # never model variance for arcs
                if not args.no_model_pixel_variance and args.obstype != 'DARK' :
                    cmd += " --model-variance"
            runcmd(cmd, inputs=[args.input], outputs=[outfile])

        timer.stop('preproc')
        if comm is not None:
            comm.barrier()

    #-------------------------------------------------------------------------
    #- Get input PSFs
    timer.start('findpsf')
    input_psf = dict()
    if rank == 0 and args.obstype not in ['DARK',]:
        for camera in args.cameras :
            if args.psf is not None :
                input_psf[camera] = args.psf
            elif args.calibnight is not None :
                # look for a psfnight psf for this calib night
                psfnightfile = findfile('psfnight', args.calibnight, args.expid, camera)
                if not os.path.isfile(psfnightfile) :
                    log.error("no {}".format(psfnightfile))
                    raise IOError("no {}".format(psfnightfile))
                input_psf[camera] = psfnightfile
            else :
                # look for a psfnight psf
                psfnightfile = findfile('psfnight', args.night, args.expid, camera)
                if os.path.isfile(psfnightfile) :
                    input_psf[camera] = psfnightfile
                elif args.most_recent_calib:
                    nightfile = find_most_recent(args.night, file_type='psfnight')
                    if nightfile is None:
                        input_psf[camera] = findcalibfile([hdr, camhdr[camera]], 'PSF')
                    else:
                        input_psf[camera] = nightfile
                else :
                    input_psf[camera] = findcalibfile([hdr, camhdr[camera]], 'PSF')
            log.info("Will use input PSF : {}".format(input_psf[camera]))

    if comm is not None:
        input_psf = comm.bcast(input_psf, root=0)

    timer.stop('findpsf')


    #-------------------------------------------------------------------------
    #- Dark (to detect bad columns)

    if args.obstype == 'DARK' :

        # check exposure time and perform a dark inspection only
        # if it is a 300s exposure
        exptime = None
        if rank == 0 :
            rawfilename=findfile('raw', args.night, args.expid)
            head=fitsio.read_header(rawfilename,1)
            exptime=head["EXPTIME"]
        if comm is not None :
            exptime = comm.bcast(exptime, root=0)

        if exptime > 270 and exptime < 330 :
            timer.start('inspect_dark')
            if rank == 0 :
                log.info('Starting desi_inspect_dark at {}'.format(time.asctime()))

            for i in range(rank, len(args.cameras), size):
                camera = args.cameras[i]
                preprocfile = findfile('preproc', args.night, args.expid, camera)
                badcolumnsfile = findfile('badcolumns', night=args.night, camera=camera)
                if not os.path.isfile(badcolumnsfile) :
                    cmd = "desi_inspect_dark"
                    cmd += " -i {}".format(preprocfile)
                    cmd += " --badcol-table {}".format(badcolumnsfile)
                    runcmd(cmd, inputs=[preprocfile], outputs=[badcolumnsfile])
                else:
                    log.info(f'{badcolumnsfile} already exists; skipping desi_inspect_dark')

            if comm is not None :
                comm.barrier()

            timer.stop('inspect_dark')
        elif rank == 0:
            log.warning(f'Not running desi_inspect_dark for DARK with exptime={exptime:.1f}')

    #-------------------------------------------------------------------------
    #- Traceshift

    if ( args.obstype in ['FLAT', 'TESTFLAT', 'SKY', 'TWILIGHT']     )   or \
    ( args.obstype in ['SCIENCE'] and (not args.noprestdstarfit) ):

        timer.start('traceshift')

        if rank == 0 and args.traceshift :
            log.info('Starting traceshift at {}'.format(time.asctime()))

        for i in range(rank, len(args.cameras), size):
            camera = args.cameras[i]
            preprocfile = findfile('preproc', args.night, args.expid, camera)
            inpsf  = input_psf[camera]
            outpsf = findfile('psf', args.night, args.expid, camera)
            if not os.path.isfile(outpsf) :
                if args.traceshift :
                    cmd = "desi_compute_trace_shifts"
                    cmd += " -i {}".format(preprocfile)
                    cmd += " --psf {}".format(inpsf)
                    cmd += " --degxx 2 --degxy 0"
                    if args.obstype in ['FLAT', 'TESTFLAT', 'TWILIGHT'] :
                        cmd += " --continuum"
                    else :
                        cmd += " --degyx 2 --degyy 0"
                    if args.obstype in ['SCIENCE', 'SKY']:
                        cmd += ' --sky'
                    cmd += " --outpsf {}".format(outpsf)
                else :
                    cmd = "ln -s {} {}".format(inpsf,outpsf)
                runcmd(cmd, inputs=[preprocfile, inpsf], outputs=[outpsf])
            else :
                log.info("PSF {} exists".format(outpsf))

        timer.stop('traceshift')
        if comm is not None:
            comm.barrier()

    #-------------------------------------------------------------------------
    #- PSF
    #- MPI parallelize this step

    if args.obstype in ['ARC', 'TESTARC']:

        timer.start('arc_traceshift')

        if rank == 0:
            log.info('Starting traceshift before specex PSF fit at {}'.format(time.asctime()))

        for i in range(rank, len(args.cameras), size):
            camera = args.cameras[i]
            preprocfile = findfile('preproc', args.night, args.expid, camera)
            inpsf  = input_psf[camera]
            outpsf = findfile('psf', args.night, args.expid, camera)
            outpsf = replace_prefix(outpsf, "psf", "shifted-input-psf")
            if not os.path.isfile(outpsf) :
                cmd = "desi_compute_trace_shifts"
                cmd += " -i {}".format(preprocfile)
                cmd += " --psf {}".format(inpsf)
                cmd += " --degxx 0 --degxy 0 --degyx 0 --degyy 0"
                cmd += ' --arc-lamps'
                cmd += " --outpsf {}".format(outpsf)
                runcmd(cmd, inputs=[preprocfile, inpsf], outputs=[outpsf])
            else :
                log.info("PSF {} exists".format(outpsf))

        timer.stop('arc_traceshift')
        if comm is not None:
            comm.barrier()

        timer.start('psf')

        if rank == 0:
            log.info('Starting specex PSF fitting at {}'.format(time.asctime()))

        if rank > 0:
            cmds = inputs = outputs = None
        else:
            cmds = dict()
            inputs = dict()
            outputs = dict()
            for camera in args.cameras:
                preprocfile = findfile('preproc', args.night, args.expid, camera)
                tmpname = findfile('psf', args.night, args.expid, camera)
                inpsf = replace_prefix(tmpname,"psf","shifted-input-psf")
                outpsf = replace_prefix(tmpname,"psf","fit-psf")

                log.info("now run specex psf fit")

                cmd = 'desi_compute_psf'
                cmd += ' --input-image {}'.format(preprocfile)
                cmd += ' --input-psf {}'.format(inpsf)
                cmd += ' --output-psf {}'.format(outpsf)

                # fibers to ignore for the PSF fit
                # specex uses the fiber index in a camera
                fibers_to_ignore = badfibers([hdr, camhdr[camera]],["BROKENFIBERS","BADCOLUMNFIBERS"])%500
                if fibers_to_ignore.size>0 :
                    fibers_to_ignore_str=str(fibers_to_ignore[0])
                    for fiber in fibers_to_ignore[1:] :
                        fibers_to_ignore_str+=",{}".format(fiber)
                    cmd += ' --broken-fibers {}'.format(fibers_to_ignore_str)
                    if rank == 0 :
                        log.warning('broken fibers: {}'.format(fibers_to_ignore_str))

                if not os.path.exists(outpsf):
                    cmds[camera] = cmd
                    inputs[camera] = [preprocfile, inpsf]
                    outputs[camera] = [outpsf,]

        if comm is not None:
            cmds = comm.bcast(cmds, root=0)
            desispec.scripts.specex.run(comm,cmds,args.cameras)
        else:
            log.warning('fitting PSFs without MPI parallelism; this will be SLOW')
            for camera in args.cameras:
                if camera in cmds:
                    runcmd(cmds[camera], inputs=inputs[camera], outputs=outputs[camera])

        if comm is not None:
            comm.barrier()

        # loop on all cameras and interpolate bad fibers
        for camera in args.cameras[rank::size]:
            t0 = time.time()

            psfname = findfile('psf', args.night, args.expid, camera)
            inpsf = replace_prefix(psfname,"psf","fit-psf")

            #- Check if a noisy amp might have corrupted this PSF;
            #- if so, rename to *.badreadnoise
            #- Currently the data is flagged per amp (25% of pixels), but do
            #- more generic test for 12.5% of pixels (half of one amp)
            log.info(f'Rank {rank} checking for noisy input CCD amps')
            preprocfile = findfile('preproc', args.night, args.expid, camera)
            mask = fitsio.read(preprocfile, 'MASK')
            noisyfrac = np.sum((mask & ccdmask.BADREADNOISE) != 0) / mask.size
            if noisyfrac > 0.25*0.5:
                log.error(f"{100*noisyfrac:.0f}% of {camera} input pixels have bad readnoise; don't use this PSF")
                if os.path.exists(inpsf):
                    os.rename(inpsf, inpsf+'.badreadnoise')
                continue

            log.info(f'Rank {rank} interpolating {camera} PSF over bad fibers')

            # fibers to ignore for the PSF fit
            # specex uses the fiber index in a camera
            fibers_to_ignore = badfibers([hdr, camhdr[camera]],["BROKENFIBERS","BADCOLUMNFIBERS"])%500
            if fibers_to_ignore.size>0 :
                fibers_to_ignore_str=str(fibers_to_ignore[0])
                for fiber in fibers_to_ignore[1:] :
                    fibers_to_ignore_str+=",{}".format(fiber)

                outpsf = replace_prefix(psfname,"psf","fit-psf-fixed-listed")
                if os.path.isfile(inpsf) and not os.path.isfile(outpsf):
                    cmd = 'desi_interpolate_fiber_psf'
                    cmd += ' --infile {}'.format(inpsf)
                    cmd += ' --outfile {}'.format(outpsf)
                    cmd += ' --fibers {}'.format(fibers_to_ignore_str)
                    log.info('For camera {} interpolating PSF for fibers: {}'.format(camera,fibers_to_ignore_str))
                    runcmd(cmd, inputs=[inpsf], outputs=[outpsf])
                    if os.path.isfile(outpsf) :
                        os.rename(inpsf,inpsf.replace("fit-psf","fit-psf-before-listed-fix"))
                        subprocess.call('cp {} {}'.format(outpsf,inpsf),shell=True)

            dt = time.time() - t0
            log.info(f'Rank {rank} {camera} PSF interpolation took {dt:.1f} sec')

        timer.stop('psf')

    #-------------------------------------------------------------------------
    #- Merge PSF of night if applicable

    #if args.obstype in ['ARC']:
    if False:
        if rank == 0:
            for camera in args.cameras :
                psfnightfile = findfile('psfnight', args.night, args.expid, camera)
                if not os.path.isfile(psfnightfile) : # we still don't have a psf night, see if we can compute it ...
                    psfs = glob.glob(findfile('psf', args.night, args.expid, camera).replace("psf","fit-psf").replace(str(args.expid),"*"))
                    log.info("Number of PSF for night={} camera={} = {}".format(args.night,camera,len(psfs)))
                    if len(psfs)>4 : # lets do it!
                        log.info("Computing psfnight ...")
                        dirname=os.path.dirname(psfnightfile)
                        if not os.path.isdir(dirname) :
                            os.makedirs(dirname)
                        desispec.scripts.specex.mean_psf(psfs,psfnightfile)
                if os.path.isfile(psfnightfile) : # now use this one
                    input_psf[camera] = psfnightfile

    #-------------------------------------------------------------------------
    #- Extract
    #- This is MPI parallel so handle a bit differently

    # maybe add ARC and TESTARC too
    if ( args.obstype in ['FLAT', 'TESTFLAT', 'SKY', 'TWILIGHT']     )   or \
    ( args.obstype in ['SCIENCE'] and (not args.noprestdstarfit) ):

        timer.start('extract')
        if rank == 0:
            log.info('Starting extractions at {}'.format(time.asctime()))

        if rank > 0:
            cmds = inputs = outputs = None
        else:
            #- rank 0 collects commands to broadcast to others
            cmds = dict()
            inputs = dict()
            outputs = dict()
            for camera in args.cameras:
                cmd = 'desi_extract_spectra'

                #- Based on data from SM1-SM8, looking at central and edge fibers
                #- with in mind overlapping arc lamps lines
                if camera.startswith('b'):
                    cmd += ' -w 3600.0,5800.0,0.8'
                elif camera.startswith('r'):
                    cmd += ' -w 5760.0,7620.0,0.8'
                elif camera.startswith('z'):
                    cmd += ' -w 7520.0,9824.0,0.8'

                preprocfile = findfile('preproc', args.night, args.expid, camera)
                psffile = findfile('psf', args.night, args.expid, camera)
                finalframefile = findfile('frame', args.night, args.expid, camera)
                if os.path.exists(finalframefile):
                    log.info('{} already exists; not regenerating'.format(
                        os.path.basename(finalframefile)))
                    continue

                #- finalframefile doesn't exist; proceed with command
                framefile = finalframefile.replace(".fits","-no-badcolumn-mask.fits")
                cmd += ' -i {}'.format(preprocfile)
                cmd += ' -p {}'.format(psffile)
                cmd += ' -o {}'.format(framefile)
                cmd += ' --psferr 0.1'

                if args.obstype == 'SCIENCE' or args.obstype == 'SKY' :
                    log.info('Include barycentric correction')
                    cmd += ' --barycentric-correction'

                missing_inputs = False
                for infile in [preprocfile, psffile]:
                    if not os.path.exists(infile):
                        log.error(f'Missing {infile}')
                        missing_inputs = True

                if missing_inputs:
                    log.error(f'Camera {camera} missing inputs; skipping extractions')
                    continue

                if os.path.exists(framefile):
                    log.info(f'{framefile} already exists; skipping extraction')
                    continue

                cmds[camera] = cmd
                inputs[camera] = [preprocfile, psffile]
                outputs[camera] = [framefile,]

        #- TODO: refactor/combine this with PSF comm splitting logic
        if comm is not None:
            cmds = comm.bcast(cmds, root=0)
            inputs = comm.bcast(inputs, root=0)
            outputs = comm.bcast(outputs, root=0)

            #- split communicator by 20 (number of bundles)
            extract_size = 20
            if (rank == 0) and (size%extract_size != 0):
                log.warning('MPI size={} should be evenly divisible by {}'.format(
                    size, extract_size))

            extract_group = rank // extract_size
            num_extract_groups = (size + extract_size - 1) // extract_size
            comm_extract = comm.Split(color=extract_group)

            for i in range(extract_group, len(args.cameras), num_extract_groups):
                camera = args.cameras[i]
                if camera in cmds:
                    cmdargs = cmds[camera].split()[1:]
                    extract_args = desispec.scripts.extract.parse(cmdargs)

                    if comm_extract.rank == 0:
                        print('RUNNING: {}'.format(cmds[camera]))

                    desispec.scripts.extract.main_mpi(extract_args, comm=comm_extract)
                    if comm_extract.rank == 0:
                        for outfile in outputs[camera]:
                            if not os.path.exists(outfile):
                                log.error(f'Camera {camera} extraction missing output {outfile}')

            comm.barrier()

        else:
            log.warning('running extractions without MPI parallelism; this will be SLOW')
            for camera in args.cameras:
                if camera in cmds:
                    runcmd(cmds[camera], inputs=inputs[camera], outputs=outputs[camera])

        timer.stop('extract')
        if comm is not None:
            comm.barrier()

    #-------------------------------------------------------------------------
    #- Badcolumn specmask and fibermask
    if ( args.obstype in ['FLAT', 'TESTFLAT', 'SKY', 'TWILIGHT']     )   or \
       ( args.obstype in ['SCIENCE'] and (not args.noprestdstarfit) ):

        if rank==0 :
            log.info('Starting desi_compute_badcolumn_mask at {}'.format(time.asctime()))

        for i in range(rank, len(args.cameras), size):
            camera     = args.cameras[i]
            outfile    = findfile('frame', args.night, args.expid, camera)
            infile     = outfile.replace(".fits","-no-badcolumn-mask.fits")
            psffile    = findfile('psf', args.night, args.expid, camera)
            badcolfile = findfile('badcolumns', night=args.night, camera=camera)
            cmd = "desi_compute_badcolumn_mask -i {} -o {} --psf {} --badcolumns {}".format(
                infile, outfile, psffile, badcolfile)

            if os.path.exists(outfile):
                log.info('{} already exists; not (re-)applying bad column mask'.format(os.path.basename(outfile)))
                continue

            if os.path.exists(badcolfile):
                runcmd(cmd, inputs=[infile,psffile,badcolfile], outputs=[outfile])
                #- if successful, remove temporary frame-*-no-badcolumn-mask
                if os.path.isfile(outfile) :
                    log.info("rm "+infile)
                    os.unlink(infile)

            else:
                log.warning(f'Missing {badcolfile}; not applying badcol mask')
                log.info(f"mv {infile} {outfile}")
                os.rename(infile, outfile)

        if comm is not None :
            comm.barrier()

    #-------------------------------------------------------------------------
    #- Fiberflat

    if args.obstype in ['FLAT', 'TESTFLAT'] :
        exptime = None
        if rank == 0 :
            rawfilename=findfile('raw', args.night, args.expid)
            head=fitsio.read_header(rawfilename,1)
            exptime=head["EXPTIME"]
        if comm is not None :
            exptime = comm.bcast(exptime, root=0)

        if exptime > 10:
            timer.start('fiberflat')
            if rank == 0:
                log.info('Flat exposure time was greater than 10 seconds')
                log.info('Starting fiberflats at {}'.format(time.asctime()))

            for i in range(rank, len(args.cameras), size):
                camera = args.cameras[i]
                framefile = findfile('frame', args.night, args.expid, camera)
                fiberflatfile = findfile('fiberflat', args.night, args.expid, camera)
                cmd = "desi_compute_fiberflat"
                cmd += " -i {}".format(framefile)
                cmd += " -o {}".format(fiberflatfile)
                runcmd(cmd, inputs=[framefile,], outputs=[fiberflatfile,])

            timer.stop('fiberflat')
            if comm is not None:
                comm.barrier()

    #-------------------------------------------------------------------------
    #- Get input fiberflat
    if args.obstype in ['SCIENCE', 'SKY'] and (not args.nofiberflat):
        timer.start('find_fiberflat')
        input_fiberflat = dict()
        if rank == 0:
            for camera in args.cameras :
                if args.fiberflat is not None :
                    input_fiberflat[camera] = args.fiberflat
                elif args.calibnight is not None :
                    # look for a fiberflatnight for this calib night
                    fiberflatnightfile = findfile('fiberflatnight',
                            args.calibnight, args.expid, camera)
                    if not os.path.isfile(fiberflatnightfile) :
                        log.error("no {}".format(fiberflatnightfile))
                        raise IOError("no {}".format(fiberflatnightfile))
                    input_fiberflat[camera] = fiberflatnightfile
                else :
                    # look for a fiberflatnight fiberflat
                    fiberflatnightfile = findfile('fiberflatnight',
                            args.night, args.expid, camera)
                    if os.path.isfile(fiberflatnightfile) :
                        input_fiberflat[camera] = fiberflatnightfile
                    elif args.most_recent_calib:
                        nightfile = find_most_recent(args.night, file_type='fiberflatnight')
                        if nightfile is None:
                            input_fiberflat[camera] = findcalibfile([hdr, camhdr[camera]], 'FIBERFLAT')
                        else:
                            input_fiberflat[camera] = nightfile
                    else :
                        input_fiberflat[camera] = findcalibfile(
                                [hdr, camhdr[camera]], 'FIBERFLAT')
                log.info("Will use input FIBERFLAT: {}".format(input_fiberflat[camera]))

        if comm is not None:
            input_fiberflat = comm.bcast(input_fiberflat, root=0)

        timer.stop('find_fiberflat')

    #-------------------------------------------------------------------------
    #- Fiber flat corrected for humidity
    if args.obstype in ['SCIENCE', 'SKY'] and (not args.noprestdstarfit):

        timer.start('fiberflat_humidity_correction')

        if rank == 0:
            log.info('Flatfield correction for humidity {}'.format(time.asctime()))

        for i in range(rank, len(args.cameras), size):
            camera = args.cameras[i]
            framefile = findfile('frame', args.night, args.expid, camera)
            hdr = fitsio.read_header(framefile, 'FLUX')
            input_fiberflatfile=input_fiberflat[camera]
            if input_fiberflatfile is None :
                log.error("No input fiberflat for {}".format(camera))
                continue

            # First need a flatfield per exposure
            fiberflatfile = findfile('fiberflatexp', args.night, args.expid, camera)

            cmd = "desi_compute_humidity_corrected_fiberflat"
            cmd += " -i {}".format(framefile)
            cmd += " --fiberflat {}".format(input_fiberflatfile)
            cmd += " -o {}".format(fiberflatfile)
            cmd += " --use-sky-fibers"
            runcmd(cmd, inputs=[framefile, input_fiberflatfile], outputs=[fiberflatfile,])

        timer.stop('fiberflat_humidity_correction')
        if comm is not None:
            comm.barrier()

    #-------------------------------------------------------------------------
    #- Apply fiberflat and write fframe file

    if args.obstype in ['SCIENCE', 'SKY'] and args.fframe and \
    ( not args.nofiberflat ) and (not args.noprestdstarfit):
        timer.start('apply_fiberflat')
        if rank == 0:
            log.info('Applying fiberflat at {}'.format(time.asctime()))

        for i in range(rank, len(args.cameras), size):
            camera = args.cameras[i]
            fframefile = findfile('fframe', args.night, args.expid, camera)
            if not os.path.exists(fframefile):
                framefile = findfile('frame', args.night, args.expid, camera)
                fr = desispec.io.read_frame(framefile)
                flatfilename = findfile('fiberflatexp', args.night, args.expid, camera)
                ff = desispec.io.read_fiberflat(flatfilename)
                fr.meta['FIBERFLT'] = desispec.io.shorten_filename(flatfilename)
                apply_fiberflat(fr, ff)
                fframefile = findfile('fframe', args.night, args.expid, camera)
                desispec.io.write_frame(fframefile, fr)

        timer.stop('apply_fiberflat')
        if comm is not None:
            comm.barrier()

    #-------------------------------------------------------------------------
    #- Select random sky fibers (inplace update of frame file)
    #- TODO: move this to a function somewhere
    #- TODO: this assigns different sky fibers to each frame of same spectrograph

    if (args.obstype in ['SKY', 'SCIENCE']) and (not args.noskysub) and (not args.noprestdstarfit):
        timer.start('picksky')
        if rank == 0:
            log.info('Picking sky fibers at {}'.format(time.asctime()))

        for i in range(rank, len(args.cameras), size):
            camera = args.cameras[i]
            framefile = findfile('frame', args.night, args.expid, camera)
            orig_frame = desispec.io.read_frame(framefile)

            #- Make a copy so that we can apply fiberflat
            fr = deepcopy(orig_frame)

            if np.any(fr.fibermap['OBJTYPE'] == 'SKY'):
                log.info('{} sky fibers already set; skipping'.format(
                    os.path.basename(framefile)))
                continue

            #- Apply fiberflat then select random fibers below a flux cut
            flatfilename = findfile('fiberflatexp', args.night, args.expid, camera)
            ff = desispec.io.read_fiberflat(flatfilename)
            apply_fiberflat(fr, ff)
            sumflux = np.sum(fr.flux, axis=1)
            fluxcut = np.percentile(sumflux, 30)
            iisky = np.where(sumflux < fluxcut)[0]
            iisky = np.random.choice(iisky, size=100, replace=False)

            #- Update fibermap or original frame and write out
            orig_frame.fibermap['OBJTYPE'][iisky] = 'SKY'
            orig_frame.fibermap['DESI_TARGET'][iisky] |= desi_mask.SKY

            desispec.io.write_frame(framefile, orig_frame)

        timer.stop('picksky')
        if comm is not None:
            comm.barrier()

    #-------------------------------------------------------------------------
    #- Sky subtraction
    if args.obstype in ['SCIENCE', 'SKY'] and (not args.noskysub ) and (not args.noprestdstarfit):

        timer.start('skysub')
        if rank == 0:
            log.info('Starting sky subtraction at {}'.format(time.asctime()))

        for i in range(rank, len(args.cameras), size):
            camera = args.cameras[i]
            framefile = findfile('frame', args.night, args.expid, camera)
            hdr = fitsio.read_header(framefile, 'FLUX')
            fiberflatfile = findfile('fiberflatexp', args.night, args.expid, camera)
            skyfile = findfile('sky', args.night, args.expid, camera)

            cmd = "desi_compute_sky"
            cmd += " -i {}".format(framefile)
            cmd += " --fiberflat {}".format(fiberflatfile)
            cmd += " -o {}".format(skyfile)
            if args.no_extra_variance :
                cmd += " --no-extra-variance"
            if not args.no_sky_wavelength_adjustment : cmd += " --adjust-wavelength"
            if not args.no_sky_lsf_adjustment : cmd += " --adjust-lsf"
            if (not args.no_sky_wavelength_adjustment) and (not args.no_sky_lsf_adjustment) and args.save_sky_adjustments :
                cmd += " --save-adjustments {}".format(skyfile.replace("sky-","skycorr-"))
            if args.adjust_sky_with_more_fibers :
                cmd += " --adjust-with-more-fibers"
            if (not args.no_sky_wavelength_adjustment) or (not args.no_sky_lsf_adjustment) :
                pca_corr_filename = findcalibfile([hdr, camhdr[camera]], 'SKYCORR')
                if pca_corr_filename is not None :
                    cmd += " --pca-corr {}".format(pca_corr_filename)
                else :
                    log.warning("No SKYCORR file, do you need to update DESI_SPECTRO_CALIB?")
            runcmd(cmd, inputs=[framefile, fiberflatfile], outputs=[skyfile,])

            #- sframe = flatfielded sky-subtracted but not flux calibrated frame
            #- Note: this re-reads and re-does steps previously done for picking
            #- sky fibers; desi_proc is about human efficiency,
            #- not I/O or CPU efficiency...
            sframefile = desispec.io.findfile('sframe', args.night, args.expid, camera)
            if not os.path.exists(sframefile):
                frame = desispec.io.read_frame(framefile)
                fiberflat = desispec.io.read_fiberflat(fiberflatfile)
                sky = desispec.io.read_sky(skyfile)
                apply_fiberflat(frame, fiberflat)
                subtract_sky(frame, sky, apply_throughput_correction=True)
                frame.meta['IN_SKY'] = shorten_filename(skyfile)
                frame.meta['FIBERFLT'] = shorten_filename(fiberflatfile)
                desispec.io.write_frame(sframefile, frame)

        timer.stop('skysub')
        if comm is not None:
            comm.barrier()

    #-------------------------------------------------------------------------
    #- Standard Star Fitting

    if args.obstype in ['SCIENCE',] and \
            (not args.noskysub ) and \
            (not args.nostdstarfit) :

        timer.start('stdstarfit')
        if rank == 0:
            log.info('Starting flux calibration at {}'.format(time.asctime()))

        #- Group inputs by spectrograph
        framefiles = dict()
        skyfiles = dict()
        fiberflatfiles = dict()
        night, expid = args.night, args.expid #- shorter
        for camera in args.cameras:
            sp = int(camera[1])
            if sp not in framefiles:
                framefiles[sp] = list()
                skyfiles[sp] = list()
                fiberflatfiles[sp] = list()

            framefiles[sp].append(findfile('frame', night, expid, camera))
            skyfiles[sp].append(findfile('sky', night, expid, camera))
            fiberflatfiles[sp].append(findfile('fiberflatexp', night, expid, camera))

        #- Hardcoded stdstar model version
        starmodels = os.path.join(
                os.getenv('DESI_BASIS_TEMPLATES'), 'stdstar_templates_v2.2.fits')

        #- Fit stdstars per spectrograph (not per-camera)
        spectro_nums = sorted(framefiles.keys())
        ## for sp in spectro_nums[rank::size]:
        for i in range(rank, len(spectro_nums), size):
            sp = spectro_nums[i]

            stdfile = findfile('stdstars', night, expid, spectrograph=sp)
            cmd = "desi_fit_stdstars"
            cmd += " --frames {}".format(' '.join(framefiles[sp]))
            cmd += " --skymodels {}".format(' '.join(skyfiles[sp]))
            cmd += " --fiberflats {}".format(' '.join(fiberflatfiles[sp]))
            cmd += " --starmodels {}".format(starmodels)
            cmd += " --outfile {}".format(stdfile)
            cmd += " --delta-color 0.1"
            if args.maxstdstars is not None:
                cmd += " --maxstdstars {}".format(args.maxstdstars)

            inputs = framefiles[sp] + skyfiles[sp] + fiberflatfiles[sp]
            runcmd(cmd, inputs=inputs, outputs=[stdfile])

        timer.stop('stdstarfit')
        if comm is not None:
            comm.barrier()

    # -------------------------------------------------------------------------
    # - Flux calibration

    def list2str(xx) :
        s=""
        for x in xx :
            s+=" "+str(x)
        return s

    if args.obstype in ['SCIENCE'] and \
                (not args.noskysub) and \
                (not args.nofluxcalib):
        timer.start('fluxcalib')

        night, expid = args.night, args.expid #- shorter

        if rank == 0 :
            r_cameras = []
            for camera in args.cameras :
                if camera[0] == 'r' :
                    r_cameras.append(camera)
            if len(r_cameras)>0 :
                outfile    = findfile('calibstars',night, expid)
                frames     = list2str([findfile('frame', night, expid, camera) for camera in r_cameras])
                fiberflats = list2str([findfile('fiberflatexp', night, expid, camera) for camera in r_cameras])
                skys       = list2str([findfile('sky', night, expid, camera) for camera in r_cameras])
                models     = list2str([findfile('stdstars', night, expid,spectrograph=int(camera[1])) for camera in r_cameras])
                cmd = f"desi_select_calib_stars --frames {frames} --fiberflats {fiberflats} --skys {skys} --models {models} -o {outfile}"
                cmd += " --delta-color-cut 0.1"
                runcmd(cmd,inputs=[],outputs=[outfile,])

        if comm is not None:
            comm.barrier()

        #- Compute flux calibration vectors per camera
        for camera in args.cameras[rank::size]:
            framefile = findfile('frame', night, expid, camera)
            skyfile = findfile('sky', night, expid, camera)
            spectrograph = int(camera[1])
            stdfile = findfile('stdstars', night, expid,spectrograph=spectrograph)
            calibfile = findfile('fluxcalib', night, expid, camera)
            calibstars = findfile('calibstars',night, expid)
            fiberflatfile = findfile('fiberflatexp', night, expid, camera)

            cmd = "desi_compute_fluxcalibration"
            cmd += " --infile {}".format(framefile)
            cmd += " --sky {}".format(skyfile)
            cmd += " --fiberflat {}".format(fiberflatfile)
            cmd += " --models {}".format(stdfile)
            cmd += " --outfile {}".format(calibfile)
            cmd += " --selected-calibration-stars {}".format(calibstars)

            inputs = [framefile, skyfile, fiberflatfile, stdfile, calibstars]
            runcmd(cmd, inputs=inputs, outputs=[calibfile,])

        timer.stop('fluxcalib')
        if comm is not None:
            comm.barrier()

    #-------------------------------------------------------------------------
    #- Applying flux calibration

    if args.obstype in ['SCIENCE',] and (not args.noskysub ) and (not args.nofluxcalib) :

        night, expid = args.night, args.expid #- shorter

        timer.start('applycalib')
        if rank == 0:
            log.info('Starting cframe file creation at {}'.format(time.asctime()))

        for camera in args.cameras[rank::size]:
            framefile = findfile('frame', night, expid, camera)
            skyfile = findfile('sky', night, expid, camera)
            spectrograph = int(camera[1])
            stdfile = findfile('stdstars', night, expid, spectrograph=spectrograph)
            calibfile = findfile('fluxcalib', night, expid, camera)
            cframefile = findfile('cframe', night, expid, camera)
            fiberflatfile = findfile('fiberflatexp', night, expid, camera)

            cmd = "desi_process_exposure"
            cmd += " --infile {}".format(framefile)
            cmd += " --fiberflat {}".format(fiberflatfile)
            cmd += " --sky {}".format(skyfile)
            cmd += " --calib {}".format(calibfile)
            cmd += " --outfile {}".format(cframefile)
            cmd += " --cosmics-nsig 6"
            if args.no_xtalk :
                cmd += " --no-xtalk"

            inputs = [framefile, fiberflatfile, skyfile, calibfile]
            runcmd(cmd, inputs=inputs, outputs=[cframefile,])

        if comm is not None:
            comm.barrier()

        timer.stop('applycalib')

    #-------------------------------------------------------------------------
    #- Wrap up

    _log_timer(timer, args.timingfile, comm=comm)
    if rank == 0:
        duration_seconds = time.time() - start_time
        mm = int(duration_seconds) // 60
        ss = int(duration_seconds - mm*60)

        log.info('All done at {}; duration {}m{}s'.format(
            time.asctime(), mm, ss))<|MERGE_RESOLUTION|>--- conflicted
+++ resolved
@@ -91,11 +91,7 @@
         timers = [timer,]
         rank, size = 0, 1
 
-<<<<<<< HEAD
-    if comm is None or comm.rank == 0:
-=======
     if rank == 0:
->>>>>>> e3f6cafb
         stats = desiutil.timer.compute_stats(timers)
         if timingfile:
             if os.path.exists(timingfile):
