--- conflicted
+++ resolved
@@ -75,15 +75,9 @@
 
 def get_gaia_ab_correction():
     """
-<<<<<<< HEAD
     Get the dictionary with corrections from AB magnitudes to
     Vega magnitudes (as the official gaia catalog is in vega)
     """
-=======
-Get the dictionary with corrections from AB magnitudes to
-Vega magnitudes (as the official gaia catalog is in vega)
-"""
->>>>>>> 200452ac
     vega_zpt = dict(G=25.6914396869,
                     BP=25.3488107670,
                     RP=24.7626744847)
@@ -100,13 +94,8 @@
 
 def get_magnitude(stdwave, model, model_filters, cur_filt):
     """ Obtain magnitude for a filter taking into
-<<<<<<< HEAD
     account the ab/vega correction if needed.
     We assume the flux is in units of 1e-17 erg/s/cm^2/A
-=======
-account the ab/vega correction if needed.
-Wwe assume the flux is in units of 1e-17 erg/s/cm^2/A
->>>>>>> 200452ac
     """
     fluxunits = 1e-17 * units.erg / units.s / units.cm**2 / units.Angstrom
 
@@ -122,38 +111,6 @@
     retmag = model_filters[cur_filt].get_ab_magnitude(model * fluxunits, stdwave.copy())+ corr
     return retmag
 
-<<<<<<< HEAD
-def unextinct_gaia_mags(star_mags, unextincted_mags, ebv_sfd):
-    # correction of gaia magnitudes based on Babusiaux2018 (eqn1/tab1)
-    # we assume the inputs are in the original SFD scale
-    # The input dictionary unextincted_mags is *MODIFIED*
-    gaia_poly_coeff = {'G':[0.9761, -0.1704,
-                           0.0086, 0.0011, -0.0438, 0.0013, 0.0099],
-                      'BP': [1.1517, -0.0871, -0.0333, 0.0173,
-                             -0.0230, 0.0006, 0.0043],
-                      'RP':[0.6104, -0.0170, -0.0026,
-                            -0.0017, -0.0078, 0.00005, 0.0006]}
-    ebv = 0.86 * ebv_sfd # Apply Schlafly+11 correction
-    gaia_a0 = 3.1 * ebv
-    # here I apply a second-order correction for extinction
-    # i.e. I use corrected colors after 1 iteration to determine
-    # the best final correction
-    for i in range(2):
-        if i == 0:
-            bprp = star_mags['GAIA-BP'] - star_mags["GAIA-RP"]
-        else:
-            bprp = (unextincted_mags['GAIA-BP'] -
-                    unextincted_mags['GAIA-RP'])
-
-        for band in ['G','BP','RP']:
-            curp = gaia_poly_coeff[band]
-            dmag = (np.poly1d(gaia_poly_coeff[band][:4][::-1])(bprp) +
-                 curp[4]*gaia_a0 + curp[5]*gaia_a0**2 + curp[6]*bprp*gaia_a0
-                 )*gaia_a0
-            unextincted_mags['GAIA-'+band] = star_mags['GAIA-'+band] - dmag
-
-=======
->>>>>>> 200452ac
 def main(args, comm=None) :
     """ finds the best models of all standard stars in the frame
     and normlize the model flux. Output is written to a file and will be called for calibration.
@@ -230,7 +187,6 @@
     starfibers=None
     starindices=None
     fibermap=None
-<<<<<<< HEAD
     gaia_indices=None
     legacy_indices=None
     n_legacy_std=None
@@ -335,93 +291,6 @@
                 #raise ValueError("cannot handle several flats of same camera (%s)"%camera)
             else :
                 flats[camera]=flat
-=======
-    # For each unique expid,spec pair, get the logical OR of the FIBERSTATUS for all
-    # cameras and then proceed with extracting the frame information
-    # once we modify the fibermap FIBERSTATUS
-    for (expid,spec),camdict in frames_by_expid.items():
-
-        fiberstatus = None
-        for frame in camdict.values():
-            if fiberstatus is None:
-                fiberstatus = frame.fibermap['FIBERSTATUS'].data.copy()
-            else:
-                fiberstatus |= frame.fibermap['FIBERSTATUS']
-
-        for camera,frame in camdict.items():
-            frame.fibermap['FIBERSTATUS'] |= fiberstatus
-            # Set fibermask flagged spectra to have 0 flux and variance
-            frame = get_fiberbitmasked_frame(frame,bitmask='stdstars',ivar_framemask=True)
-            frame_fibermap = frame.fibermap
-            if std_targetids is None:
-                frame_starindices = np.where(isStdStar(frame_fibermap))[0]
-            else:
-                frame_starindices = np.nonzero(np.isin(frame_fibermap['TARGETID'], std_targetids))[0]
-
-            #- Confirm that all fluxes have entries but trust targeting bits
-            #- to get basic magnitude range correct
-            keep_legacy = np.ones(len(frame_starindices), dtype=bool)
-
-            for colname in ['FLUX_G', 'FLUX_R', 'FLUX_Z']:  #- and W1 and W2?
-                keep_legacy &= frame_fibermap[colname][frame_starindices] > 10**((22.5-30)/2.5)
-                keep_legacy &= frame_fibermap[colname][frame_starindices] < 10**((22.5-0)/2.5)
-            keep_gaia = np.ones(len(frame_starindices), dtype=bool)
-
-            for colname in ['G', 'BP', 'RP']:  #- and W1 and W2?
-                keep_gaia &= frame_fibermap['GAIA_PHOT_'+colname+'_MEAN_MAG'][frame_starindices] > 10
-                keep_gaia &= frame_fibermap['GAIA_PHOT_'+colname+'_MEAN_MAG'][frame_starindices] < 20
-            n_legacy_std = keep_legacy.sum()
-            n_gaia_std = keep_gaia.sum()
-            keep = keep_legacy | keep_gaia
-            # accept both types of standards for the time being
-
-            # keep the indices for gaia/legacy subsets
-            gaia_indices = keep_gaia[keep]
-            legacy_indices = keep_legacy[keep]
-
-            frame_starindices = frame_starindices[keep]
-
-            if spectrograph is None :
-                spectrograph = frame.spectrograph
-                fibermap = frame_fibermap
-                starindices=frame_starindices
-                starfibers=fibermap["FIBER"][starindices]
-
-            elif spectrograph != frame.spectrograph :
-                log.error("incompatible spectrographs {} != {}".format(spectrograph,frame.spectrograph))
-                raise ValueError("incompatible spectrographs {} != {}".format(spectrograph,frame.spectrograph))
-            elif starindices.size != frame_starindices.size or np.sum(starindices!=frame_starindices)>0 :
-                log.error("incompatible fibermap")
-                raise ValueError("incompatible fibermap")
-
-            if not camera in frames :
-                frames[camera]=[]
-
-            frames[camera].append(frame)
-
-    # possibly cleanup memory
-    del frames_by_expid
-
-    for filename in args.skymodels :
-        log.info("reading %s"%filename)
-        sky=io.read_sky(filename)
-        camera=safe_read_key(sky.header,"CAMERA").strip().lower()
-        if not camera in skies :
-            skies[camera]=[]
-        skies[camera].append(sky)
-
-    for filename in args.fiberflats :
-        log.info("reading %s"%filename)
-        flat=io.read_fiberflat(filename)
-        camera=safe_read_key(flat.header,"CAMERA").strip().lower()
-
-        # NEED TO ADD MORE CHECKS
-        if camera in flats:
-            log.warning("cannot handle several flats of same camera (%s), will use only the first one"%camera)
-            #raise ValueError("cannot handle several flats of same camera (%s)"%camera)
-        else :
-            flats[camera]=flat
->>>>>>> 200452ac
 
     # if color is not specified we decide on the fly
     color = args.color
@@ -469,10 +338,6 @@
         starindices = starindices[legacy_indices]
         starfibers = starfibers[legacy_indices]
 
-<<<<<<< HEAD
-=======
-
->>>>>>> 200452ac
     # excessive check but just in case
     if not color in ['G-R', 'R-Z', 'GAIA-BP-RP', 'GAIA-G-RP']:
         raise ValueError('Unknown color {}'.format(color))
@@ -695,16 +560,11 @@
 
     for band in ['G','BP','RP']:
         star_mags['GAIA-'+band] = fibermap['GAIA_PHOT_'+band+'_MEAN_MAG']
-<<<<<<< HEAD
-    unextinct_gaia_mags(star_mags, star_unextincted_mags, ebv)
-=======
 
     for band, extval in gaia_extinction(star_mags['GAIA-G'],
                                         star_mags['GAIA-BP'],
                                         star_mags['GAIA-RP'], ebv).items():
         star_unextincted_mags['GAIA-'+band] = star_mags['GAIA-'+band] - extval
-
->>>>>>> 200452ac
 
     star_colors = dict()
     star_unextincted_colors = dict()
