--- conflicted
+++ resolved
@@ -314,12 +314,6 @@
 
     #- merge QAs for this pipeline execution
     if mergeQA is True:
-<<<<<<< HEAD
-        from desispec.quicklook.util import merge_QAs
-        log.info("Merging all the QAs for this pipeline execution")
-        merge_QAs(QAresults,conf)
-
-=======
         # from desispec.quicklook.util import merge_QAs
         # log.info("Merging all the QAs for this pipeline execution")
         # merge_QAs(QAresults,conf)
@@ -337,7 +331,6 @@
 # results will be erased.
         schemaMerger.writeToFile(destFile)
         log.info("Wrote merged QA file {}".format(destFile))
->>>>>>> dd9475d4
     if isinstance(inp,tuple):
        return inp[0]
     else:
