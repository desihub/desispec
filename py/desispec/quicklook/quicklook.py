#!/usr/bin/env python

from __future__ import absolute_import, division, print_function

import sys,os,time,signal
import threading,string
import subprocess
import importlib
import yaml
import astropy.io.fits as fits
import desispec.io.fibermap as fibIO
import desispec.io.sky as skyIO
import desispec.io.fiberflat as ffIO
import desispec.fiberflat as ff
import desispec.io.image as imIO
import desispec.image as im
import desispec.io.frame as frIO
import desispec.frame as dframe
from desispec.quicklook import qllogger
from desispec.quicklook import qlheartbeat as QLHB
from desispec.io import qa as qawriter
from desispec.quicklook.merger import QL_QAMerger
from desispec.quicklook import procalgs
from desispec.boxcar import do_boxcar
from desiutil.io import yamlify

def testconfig(outfilename="qlconfig.yaml"):
    """
    Make a test Config file, should be provided by the QL framework
    Below the %% variables are replaced by actual object when the respective
    algorithm is executed.
    """
    qlog=qllogger.QLLogger()
    log=qlog.getlog()
    url=None #- QA output will be posted to QLF if set true

    conf={'BiasImage':os.environ['BIASIMAGE'],# path to bias image
          'DarkImage':os.environ['DARKIMAGE'],# path to dark image
          'DataType':'Exposure',# type of input ['Exposure','Arc','Dark']
          'DebugLevel':20, # debug level
          'Period':5.0, # Heartbeat Period (Secs)
          'Timeout': 120.0, # Heartbeat Timeout (Secs)
          'DumpIntermediates':False, # whether to dump output of each step
          'FiberFlatFile':os.environ['FIBERFLATFILE'], # path to fiber flat field file
          'FiberFlatImage':os.environ['FIBERFLATIMAGE'], # for psf calibration
          'ArcLampImage':os.environ['ARCLAMPIMAGE'], # for psf calibration
          'SkyFile':os.environ['SKYFILE'], # path to Sky file
          'FiberMap':os.environ['FIBERMAP'],# path to fiber map
          'RawImage':os.environ['PIXIMAGE'],#path to input image
          'PixelFlat':os.environ['PIXELFLAT'], #path to pixel flat image
          'PSFFile':os.environ['PSFFILE'],  # for boxcar this can be bootcalib psf or specter psf file
          #'PSFFile_sp':os.environ['PSFFILE_sp'], # .../desimodel/data/specpsf/psf-r.fits (for running 2d extraction)
          'basePath':os.environ['DESIMODEL'],
          'OutputFile':'lastframe_QL-r0-00000004.fits', # output file from last pipeline step. Need to output intermediate steps? Most likely after boxcar extraction?
          'PipeLine':[{'PA':{"ModuleName":"desispec.quicklook.procalgs",
                             "ClassName":"BiasSubtraction",
                             "Name":"Bias Subtraction",
                             "kwargs":{"BiasImage":"%%BiasImage"}
                             },
                       'QAs':[{"ModuleName":"desispec.qa.qa_quicklook",
                               "ClassName":"Get_RMS",
                               "Name":"Get RMS",
                               "kwargs":{},
                               },
                              {"ModuleName":"desispec.qa.qa_quicklook",
                               "ClassName":"Count_Pixels",
                               "Name":"Count Pixels",
                               "kwargs":{'Width':3.}
                               }
                              ],
                       "StepName":"Preprocessing-Bias Subtraction",
                       "OutputFile":"QA_biassubtraction.yaml"
                       },
                      {'PA':{"ModuleName":"desispec.quicklook.procalgs",
                             "ClassName":"DarkSubtraction",
                             "Name":"Dark Subtraction",
                             "kwargs":{"DarkImage":"%%DarkImage"}
                             },
                       'QAs':[{"ModuleName":"desispec.qa.qa_quicklook",
                               "ClassName":"Get_RMS",
                               "Name":"Get RMS",
                               "kwargs":{},
                               },
                              {"ModuleName":"desispec.qa.qa_quicklook",
                               "ClassName":"Count_Pixels",
                               "Name":"Count Pixels",
                               "kwargs":{'Width':3.},
                               }
                              ],
                       "StepName":"Preprocessing-Dark Subtraction",
                       "OutputFile":"QA_darksubtraction.yaml"
                       },
                      {'PA':{"ModuleName":"desispec.quicklook.procalgs",
                             "ClassName":"PixelFlattening",
                             "Name":"Pixel Flattening",
                             "kwargs":{"PixelFlat":"%%PixelFlat"}
                             },
                       'QAs':[{"ModuleName":"desispec.qa.qa_quicklook",
                               "ClassName":"Get_RMS",
                               "Name":"Get RMS",
                               "kwargs":{},
                               },
                              {"ModuleName":"desispec.qa.qa_quicklook",
                               "ClassName":"Count_Pixels",
                               "Name":"Count Pixels",
                               "kwargs":{'Width':3.},
                               }
                              ],
                       "StepName":"Preprocessing-Pixel Flattening",
                       "OutputFile":"QA_pixelflattening.yaml"
                       },
                      #{'PA':{"ModuleName":"desispec.quicklook.procalgs",
                      #       "ClassName":"BoxcarExtraction",
                      #       "Name":"Boxcar Extraction",
                      #       "kwargs":{"PSFFile":"%%PSFFile",
                      #                 "BoxWidth":2.5,
                      #                 "DeltaW":0.5,
                      #                 "Nspec":500
                      #                 }
                      #       },
                      # 'QAs':[],
                      # "StepName":"Boxcar Extration",
                      # "OutputFile":"QA_boxcarextraction.yaml"
                      # },
                      {'PA':{"ModuleName":"desispec.quicklook.procalgs",
                             "ClassName":"Extraction_2d",
                             "Name":"2D Extraction",
                             "kwargs":{"PSFFile_sp":"/home/govinda/Desi/desimodel/data/specpsf/psf-r.fits",
                                       "Nspec":10,
                                       "Wavelength": "5630,7740,0.5",
                                       "FiberMap":"%%FiberMap" #need this for qa_skysub downstream as well.
                                       }
                             },
                       'QAs':[{"ModuleName":"desispec.qa.qa_quicklook",
                               "ClassName":"CountSpectralBins",
                               "Name":"Count Bins above n",
                               "kwargs":{'thresh':100,
                                         'camera':"r0",
                                         'expid':"%08d"%2,
                                         'url':url
                                        }
                               }
                             ],
                       "StepName":"2D Extraction",
                       "OutputFile":"qa-extract-r0-00000002.yaml"
                       },
                      {'PA':{"ModuleName":"desispec.quicklook.procalgs",
                             "ClassName": "ApplyFiberFlat",
                             "Name": "Apply Fiberflat",
                             "kwargs":{"FiberFlatFile":"%%FiberFlatFile"
                                      }
                             },
                       'QAs':[],
                       "StepName":"Apply Fiberflat",
                       "Outputfile":"apply_fiberflat_QA.yaml"
                      },
                      {'PA':{"ModuleName":"desispec.quicklook.procalgs",
                             "ClassName":"SubtractSky",
                             "Name": "Sky Subtraction",
                             "kwargs":{"SkyFile":"%%SkyFile"
                                      }
                             },
                       'QAs':[{"ModuleName":"desispec.qa.qa_quicklook",
                               "ClassName":"Calculate_SNR",
                               "Name":"Calculate Signal-to-Noise ratio",
                               "kwargs":{'SkyFile':"%%SkyFile",
                                         'camera':"r0",
                                         'expid':"%08d"%2,
                                         'url':url
                                        }
                               }
                             ],
                       "StepName": "Sky Subtraction",
                       "OutputFile":"qa-r0-00000002.yaml"
                      }
                      ]
          }

    if "yaml" in outfilename:
        f=open(outfilename,"w")
        yaml.dump(conf,f)
        f.close()
    else:
        log.warning("Only yaml defined. Use yaml format in the output config file")
        sys.exit(0)

def get_chan_spec_exp(inpname,camera=None):
    """
    Get channel, spectrograph and expid from the filename itself

    Args:
        inpname: can be raw or pix, or frame etc filename
        camera: is required for raw case, eg, r0, b5, z8
                irrelevant for others
    """
    basename=os.path.basename(inpname)
    if basename == "":
        print("can't parse input file name")
        sys.exit("can't parse input file name {}".format(inpname))
    brk=string.split(inpname,'-')
    if len(brk)!=3: #- for raw files 
        if camera is None:
            raise IOError("Must give camera for raw file")
        else:
            expid=int(string.replace(brk[1],".fits.fz",""))

    elif len(brk)==3: #- for pix,frame etc. files
        camera=brk[1]
        expid=int(string.replace(brk[2],".fits",""))
    chan=camera[0]
    spectrograph=int(camera[1:])
    return (chan,spectrograph,expid)

def getobject(conf,log):
     #qlog=qllogger("QuickLook",20)
     #log=qlog.getlog()
    log.debug("Running for {} {} {}".format(conf["ModuleName"],conf["ClassName"],conf))
    try:
        mod=__import__(conf["ModuleName"],fromlist=[conf["ClassName"]])
        klass=getattr(mod,conf["ClassName"])
        if "Name" in conf.keys():            
            return klass(conf["Name"],conf)
        else:
            return klass(conf["ClassName"],conf)
    except Exception as e:
        log.error("Failed to import {} from {}. Error was '{}'".format(conf["ClassName"],conf["ModuleName"],e))
        return None

def mapkeywords(kw,kwmap):
    """
    Maps the keyword in the configuration to the corresponding object
    returned by the desispec.io module.
    e.g  Bias Image file is mapped to biasimage object... for the same keyword "BiasImage"
    """

    newmap={}
    # qlog=qllogger.QLLogger()
    # log=qlog.getlog()
    for k,v in kw.items():
        if isinstance(v,str) and len(v)>=3 and  v[0:2]=="%%": #- For direct configuration
            if v[2:] in kwmap:
                newmap[k]=kwmap[v[2:]]
            else:
                log.warning("Can't find key {} in conversion map. Skipping".format(v[2:]))
        if k in kwmap: #- for configs generated via desispec.quicklook.qlconfig
            newmap[k]=kwmap[k]          
        else:
            newmap[k]=v
    return newmap

def runpipeline(pl,convdict,conf,mergeQA=False):
    """
    Runs the quicklook pipeline as configured

    Args:
        pl: is a list of [pa,qas] where pa is a pipeline step and qas the corresponding
            qas for that pa
        convdict: converted dictionary e.g : conf["IMAGE"] is the real psf file
            but convdict["IMAGE"] is like desispec.image.Image object and so on.
            details in setup_pipeline method below for examples.
        conf: a configured dictionary, read from the configuration yaml file.
            e.g: conf=configdict=yaml.load(open('configfile.yaml','rb'))
        mergedQA: if True, outputs the merged QA after the execution of pipeline. Perhaps, this 
            should always be True, but leaving as option, until configuration and IO settles.
    """

    qlog=qllogger.QLLogger()
    log=qlog.getlog()
    hb=QLHB.QLHeartbeat(log,conf["Period"],conf["Timeout"])

    inp=convdict["rawimage"]
    singqa=conf["singleqa"]
    paconf=conf["PipeLine"]
    qlog=qllogger.QLLogger()
    log=qlog.getlog()
    passqadict=None #- pass this dict to QAs downstream
    schemaMerger=QL_QAMerger(conf['Night'],conf['Expid'],conf['Flavor'],conf['Camera'], conf['Program'])
    QAresults=[] #- merged QA list for the whole pipeline. This will be reorganized for databasing after the pipeline executes
<<<<<<< HEAD
    if singqa is None:
        for s,step in enumerate(pl):
            log.info("Starting to run step {}".format(paconf[s]["StepName"]))
            pa=step[0]
            pargs=mapkeywords(step[0].config["kwargs"],convdict)
            schemaStep=schemaMerger.addPipelineStep(paconf[s]["StepName"])
=======
    for s,step in enumerate(pl):
        log.info("Starting to run step {}".format(paconf[s]["StepName"]))
        pa=step[0]
        pargs=mapkeywords(step[0].config["kwargs"],convdict)
        schemaStep=schemaMerger.addPipelineStep(paconf[s]["StepName"])
        try:
            hb.start("Running {}".format(step[0].name))
            oldinp=inp #-  copy for QAs that need to see earlier input
            
            inp=pa(inp,**pargs) # this is where each pipleine step is run
            
        except Exception as e:
            log.critical("Failed to run PA {} error was {}".format(step[0].name,e),exc_info=True)
            sys.exit("Failed to run PA {}".format(step[0].name))
        qaresult={}
        for qa in step[1]:
>>>>>>> d18c72ae
            try:
                hb.start("Running {}".format(step[0].name))
                oldinp=inp #-  copy for QAs that need to see earlier input
                inp=pa(inp,**pargs)
            except Exception as e:
                log.critical("Failed to run PA {} error was {}".format(step[0].name,e),exc_info=True)
                sys.exit("Failed to run PA {}".format(step[0].name))
            qaresult={}
            for qa in step[1]:
                try:
                    qargs=mapkeywords(qa.config["kwargs"],convdict)
                    hb.start("Running {}".format(qa.name))
                    qargs["dict_countbins"]=passqadict #- pass this to all QA downstream
    
                    if qa.name=="RESIDUAL" or qa.name=="Sky_Residual":
                        res=qa(inp[0],inp[1],**qargs)
                    else:
                        if isinstance(inp,tuple):
                            res=qa(inp[0],**qargs)
                        else:
                            res=qa(inp,**qargs)
    
                    if qa.name=="COUNTBINS" or qa.name=="CountSpectralBins":         #TODO -must run this QA for now. change this later.
                        passqadict=res
                    if "qafile" in qargs:
                        qawriter.write_qa_ql(qargs["qafile"],res)
                    log.debug("{} {}".format(qa.name,inp))
                    qaresult[qa.name]=res
                    schemaStep.addParams(res['PARAMS'])
                    schemaStep.addMetrics(res['METRICS'])
                except Exception as e:
                    log.warning("Failed to run QA {}. Got Exception {}".format(qa.name,e),exc_info=True)
            if len(qaresult):
                if conf["DumpIntermediates"]:
                    f = open(paconf[s]["OutputFile"],"w")
                    f.write(yaml.dump(yamlify(qaresult)))
                    hb.stop("Step {} finished. Output is in {} ".format(paconf[s]["StepName"],paconf[s]["OutputFile"]))
            else:
                hb.stop("Step {} finished.".format(paconf[s]["StepName"]))
            QAresults.append([pa.name,qaresult])
        hb.stop("Pipeline processing finished. Serializing result")
    else:
        import numpy as np
        qa=None
        qas=['Bias_From_Overscan',['Get_RMS','Calc_XWSigma','Count_Pixels'],'CountSpectralBins',['Sky_Continuum','Sky_Peaks'],['Sky_Residual','Integrate_Spec','Calculate_SNR']]
        for palg in range(len(qas)):
            if singqa in qas[palg]:
                pa=pl[palg][0]
                pac=paconf[palg]
                if singqa == 'Bias_From_Overscan' or singqa == 'CountSpectralBins':
                    qa = pl[palg][1][0]
                else:
                    for qalg in range(len(qas[palg])):
                        if qas[palg][qalg] == singqa:
                            qa=pl[palg][1][qalg]
        if qa is None:
            log.critical("Unknown input... Valid QAs are: {}".format(qas))
            sys.exit()

        log.info("Starting to run step {}".format(pac["StepName"]))
        pargs=mapkeywords(pa.config["kwargs"],convdict)
        schemaStep=schemaMerger.addPipelineStep(pac["StepName"])
        qaresult={}
        try:
            qargs=mapkeywords(qa.config["kwargs"],convdict)
            hb.start("Running {}".format(qa.name))
            if singqa=="Sky_Residual":
                res=qa(inp[0],inp[1],**qargs)
            else:
                if isinstance(inp,tuple):
                    res=qa(inp[0],**qargs)
                else:
                    res=qa(inp,**qargs)
            if singqa=="CountSpectralBins":
                passqadict=res
            if "qafile" in qargs:
                qawriter.write_qa_ql(qargs["qafile"],res)
            log.debug("{} {}".format(qa.name,inp))
            schemaStep.addMetrics(res['METRICS'])
        except Exception as e:
            log.warning("Failed to run QA {}. Got Exception {}".format(qa.name,e),exc_info=True)
        if len(qaresult):
            if conf["DumpIntermediates"]:
                f = open(pac["OutputFile"],"w")
                f.write(yaml.dump(yamlify(qaresult)))
                log.info("{} finished".format(qa.name))

    #- merge QAs for this pipeline execution
    if mergeQA is True:
        # from desispec.quicklook.util import merge_QAs
        # log.info("Merging all the QAs for this pipeline execution")
        # merge_QAs(QAresults,conf)
        log.debug("Dumping mergedQAs")
        from desispec.io import findfile
        ftype='ql_mergedQA_file'
        specprod_dir=os.environ['QL_SPEC_REDUX'] if 'QL_SPEC_REDUX' in os.environ else ""
        if conf['Flavor']=='arcs':
            ftype='ql_mergedQAarc_file'
        destFile=findfile(ftype,night=conf['Night'],
                          expid=conf['Expid'],
                          camera=conf['Camera'],
                          specprod_dir=specprod_dir)
# this will overwrite the file. above function returns same name for different QL executions
# results will be erased.
        schemaMerger.writeToFile(destFile)
        log.info("Wrote merged QA file {}".format(destFile))
        schemaMerger.writeTojsonFile(destFile)
        log.info("Wrote merged QA file {}".format(destFile.split('.yaml')[0]+'.json'))
    if isinstance(inp,tuple):
       return inp[0]
    else:
       return inp

#- Setup pipeline from configuration

def setup_pipeline(config):
    """
    Given a configuration from QLF, this sets up a pipeline [pa,qa] and also returns a
    conversion dictionary from the configuration dictionary so that Pipeline steps (PA) can
    take them. This is required for runpipeline.
    """
    qlog=qllogger.QLLogger()
    log=qlog.getlog()
    if config is None:
        return None
    log.debug("Reading Configuration")
    if "RawImage" not in config:
        log.critical("Config is missing \"RawImage\" key.")
        sys.exit("Missing \"RawImage\" key.")
    inpname=config["RawImage"]
    if "FiberMap" not in config:
        log.critical("Config is missing \"FiberMap\" key.")
        sys.exit("Missing \"FiberMap\" key.")
    fibname=config["FiberMap"]
    proctype="Exposure"
    if "Camera" in config:
        camera=config["Camera"]
    if "DataType" in config:
        proctype=config["DataType"]
    debuglevel=20
    if "DebugLevel" in config:
        debuglevel=config["DebugLevel"]
        log.setLevel(debuglevel)
    hbeat=QLHB.QLHeartbeat(log,config["Period"],config["Timeout"])
    if config["Timeout"]> 200.0:
        log.warning("Heartbeat timeout exceeding 200.0 seconds")
    dumpintermediates=False
    if "DumpIntermediates" in config:
        dumpintermediates=config["DumpIntermediates"]

    biasimage=None #- This will be the converted dictionary key
    biasfile=None
    if "BiasImage" in config:
        biasfile=config["BiasImage"]

    darkimage=None
    darkfile=None
    if "DarkImage" in config:
        darkfile=config["DarkImage"]

    pixelflatfile=None
    pixflatimage=None
    if "PixelFlat" in config:
        pixelflatfile=config["PixelFlat"]

    fiberflatimagefile=None
    fiberflatimage=None
    if "FiberFlatImage" in config:
        fiberflatimagefile=config["FiberFlatImage"]

    arclampimagefile=None
    arclampimage=None
    if "ArcLampImage" in config:
        arclampimagefile=config["ArcLampImage"]

    fiberflatfile=None
    fiberflat=None
    if config["Flavor"] == 'science':
        if "FiberFlatFile" in config:
            fiberflatfile=config["FiberFlatFile"]

    skyfile=None
    skyimage=None
    if "SkyFile" in config:
        skyfile=config["SkyFile"]

    psf=None
    if config["Flavor"] == 'dark' or config["Flavor"] == 'bias':
        pass
    elif config["Flavor"] == 'arcs':
        if not os.path.exists(os.path.join(os.environ['QL_SPEC_REDUX'],'calib2d','psf',config["Night"])):
            os.mkdir(os.path.join(os.environ['QL_SPEC_REDUX'],'calib2d','psf',config["Night"]))
        pass
    elif config["Flavor"] == 'science' or config["Flavor"] == 'flat':
        #from specter.psf import load_psf
        if "PSFFile" in config:
            import desispec.psf
            psf=desispec.psf.PSF(config["PSFFile"])
        #psf=load_psf(config["PSFFile"])

    if "basePath" in config:
        basePath=config["basePath"]

    hbeat.start("Reading input file {}".format(inpname))
    inp=fits.open(inpname) #- reading raw image directly from astropy.io.fits
    hbeat.start("Reading fiberMap file {}".format(fibname))
    fibfile=fibIO.read_fibermap(fibname)
    fibhdr=fibfile.meta

    convdict={"FiberMap":fibfile}

    if psf is not None:
        convdict["PSFFile"]=psf

    if biasfile is not None:
        hbeat.start("Reading Bias Image {}".format(biasfile))
        biasimage=imIO.read_image(biasfile)
        convdict["BiasImage"]=biasimage

    if darkfile is not None:
        hbeat.start("Reading Dark Image {}".format(darkfile))
        darkimage=imIO.read_image(darkfile)
        convdict["DarkImage"]=darkimage

    if pixelflatfile:
        hbeat.start("Reading PixelFlat Image {}".format(pixelflatfile))
        pixelflatimage=imIO.read_image(pixelflatfile)
        convdict["PixelFlat"]=pixelflatimage

    if fiberflatimagefile:
        hbeat.start("Reading FiberFlat Image {}".format(fiberflatimagefile))
        fiberflatimage=imIO.read_image(fiberflatimagefile)
        convdict["FiberFlatImage"]=fiberflatimage

    if arclampimagefile:
        hbeat.start("Reading ArcLampImage {}".format(arclampimagefile))
        arclampimage=imIO.read_image(arclampimagefile)
        convdict["ArcLampImage"]=arclampimage

    if fiberflatfile:
        hbeat.start("Reading FiberFlat {}".format(fiberflatfile))
        fiberflat=ffIO.read_fiberflat(fiberflatfile)
        convdict["FiberFlatFile"]=fiberflat

    if skyfile:
        hbeat.start("Reading SkyModel file {}".format(skyfile))
        skymodel=skyIO.read_sky(skyfile)
        convdict["SkyFile"]=skymodel

    if dumpintermediates:
        convdict["DumpIntermediates"]=dumpintermediates
   
    hbeat.stop("Finished reading all static files")

    img=inp
    convdict["rawimage"]=img
    pipeline=[]
    for step in config["PipeLine"]:
        pa=getobject(step["PA"],log)
        if len(pipeline) == 0:
            if not pa.is_compatible(type(img)):
                log.critical("Pipeline configuration is incorrect! check configuration {} {}".format(img,pa.is_compatible(img)))
                sys.exit("Wrong pipeline configuration")
        else:
            if not pa.is_compatible(pipeline[-1][0].get_output_type()):
                log.critical("Pipeline configuration is incorrect! check configuration")
                log.critical("Can't connect input of {} to output of {}. Incompatible types".format(pa.name,pipeline[-1][0].name))
                sys.exit("Wrong pipeline configuration")
        qas=[]
        for q in step["QAs"]:
            qa=getobject(q,log)
            if not qa.is_compatible(pa.get_output_type()):
                log.warning("QA {} can not be used for output of {}. Skipping expecting {} got {} {}".format(qa.name,pa.name,qa.__inpType__,pa.get_output_type(),qa.is_compatible(pa.get_output_type())))
            else:
                qas.append(qa)
        pipeline.append([pa,qas])
    return pipeline,convdict<|MERGE_RESOLUTION|>--- conflicted
+++ resolved
@@ -276,31 +276,12 @@
     passqadict=None #- pass this dict to QAs downstream
     schemaMerger=QL_QAMerger(conf['Night'],conf['Expid'],conf['Flavor'],conf['Camera'], conf['Program'])
     QAresults=[] #- merged QA list for the whole pipeline. This will be reorganized for databasing after the pipeline executes
-<<<<<<< HEAD
     if singqa is None:
         for s,step in enumerate(pl):
             log.info("Starting to run step {}".format(paconf[s]["StepName"]))
             pa=step[0]
             pargs=mapkeywords(step[0].config["kwargs"],convdict)
             schemaStep=schemaMerger.addPipelineStep(paconf[s]["StepName"])
-=======
-    for s,step in enumerate(pl):
-        log.info("Starting to run step {}".format(paconf[s]["StepName"]))
-        pa=step[0]
-        pargs=mapkeywords(step[0].config["kwargs"],convdict)
-        schemaStep=schemaMerger.addPipelineStep(paconf[s]["StepName"])
-        try:
-            hb.start("Running {}".format(step[0].name))
-            oldinp=inp #-  copy for QAs that need to see earlier input
-            
-            inp=pa(inp,**pargs) # this is where each pipleine step is run
-            
-        except Exception as e:
-            log.critical("Failed to run PA {} error was {}".format(step[0].name,e),exc_info=True)
-            sys.exit("Failed to run PA {}".format(step[0].name))
-        qaresult={}
-        for qa in step[1]:
->>>>>>> d18c72ae
             try:
                 hb.start("Running {}".format(step[0].name))
                 oldinp=inp #-  copy for QAs that need to see earlier input
