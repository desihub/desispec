""" 
Monitoring algorithms for Quicklook pipeline

"""

import numpy as np
import scipy.ndimage
import yaml
from desispec.quicklook.qas import MonitoringAlg, QASeverity
from desispec.quicklook import qlexceptions
from desispec.quicklook import qllogger
import os,sys
import datetime
from astropy.time import Time
from desispec.qa import qalib
from desispec.io import qa

qlog=qllogger.QLLogger("QuickLook",0)
log=qlog.getlog()


def qlf_post(qadict):
    """
    A general function to HTTP post the QA output dictionary, intended for QLF
    requires environmental variables: QLF_API_URL, QLF_USER, QLF_PASSWD
    
    Args: 
        qadict: returned dictionary from a QA
    """
    #- Check for environment variables and set them here
    if "QLF_API_URL" in os.environ:
        qlf_url=os.environ.get("QLF_API_URL")
        if "QLF_USER" not in os.environ or "QLF_PASSWD" not in os.environ: 
            log.warning("Environment variables are not set for QLF. Set QLF_USER and QLF_PASSWD.")
        else: 
            qlf_user=os.environ.get("QLF_USER")
            qlf_passwd=os.environ.get("QLF_PASSWD")
            log.info("Environment variables are set for QLF. Now trying HTTP post.")
            #- All set. Now try to HTTP post
            try: 
                import requests
                response=requests.get(qlf_url)
                #- Check if the api has json
                api=response.json()
                #- proceed with post
                job={"name":"QL","status":0,"dictionary":qadict} #- QLF should disintegrate dictionary
                response=requests.post(api['job'],json=job,auth=(qlf_user,qlf_passwd))
            except:
                log.info("Skipping HTTP post...")    

    else:   
        log.warning("Skipping QLF. QLF_API_URL must be set as environment variable")

class Get_RMS(MonitoringAlg):
    def __init__(self,name,config,logger=None):
        if name is None or name.strip() == "":
            name="RMS"
        from desispec.image import Image as im
        kwargs=config['kwargs']
        parms=kwargs['param']
        
        if "RMS_WARN_RANGE" in parms and "RMS_NORMAL_RANGE" in parms:
            kwargs["RANGES"]=[(np.asarray(parms["RMS_WARN_RANGE"]),QASeverity.WARNING),
                              (np.asarray(parms["RMS_NORMAL_RANGE"]),QASeverity.NORMAL)]# sorted by most severe to least severe 
        MonitoringAlg.__init__(self,name,im,config,logger)
    def run(self,*args,**kwargs):
        if len(args) == 0 :
            raise qlexceptions.ParameterException("Missing input parameter")
        if not self.is_compatible(type(args[0])):
            raise qlexceptions.ParameterException("Incompatible parameter type. Was expecting desispec.image.Image got {}".format(type(args[0])))

        input_image=args[0]

        if "paname" not in kwargs:
            paname=None
        else:
            paname=kwargs["paname"]

        amps=False
        if "amps" in kwargs:
            amps=kwargs["amps"]

        if "param" in kwargs: param=kwargs["param"]
        else: param=None

        if "qlf" in kwargs:
             qlf=kwargs["qlf"]
        else: qlf=False

        if "qafile" in kwargs: qafile = kwargs["qafile"]
        else: qafile = None

        if "qafig" in kwargs: qafig=kwargs["qafig"]
        else: qafig = None

        return self.run_qa(input_image,paname=paname,amps=amps,qafile=qafile,qafig=qafig, param=param, qlf=qlf)

    def run_qa(self,image,paname=None,amps=False,qafile=None, qafig=None,param=None,qlf=False):
        retval={}
        retval["EXPID"] = '{0:08d}'.format(image.meta["EXPID"])
        retval["PANAME"] = paname
        retval["QATIME"] = datetime.datetime.now().isoformat()
        retval["CAMERA"] = image.meta["CAMERA"]
        retval["PROGRAM"] = image.meta["PROGRAM"]
        retval["FLAVOR"] = image.meta["FLAVOR"]
        retval["NIGHT"] = image.meta["NIGHT"]

        # return rms values in rms/sqrt(exptime)
        rmsccd=qalib.getrms(image.pix/np.sqrt(image.meta["EXPTIME"])) #- should we add dark current and/or readnoise to this as well?

        if param is None:
            log.info("Param is None. Using default param instead")
            param = {
                "RMS_NORMAL_RANGE":[-1.0, 1.0],
                "RMS_WARN_RANGE":[-2.0, 2.0]
                }

        retval["PARAMS"] = param

        expnum=[]
        rms_row=[]
        rms_amps=[]
        rms_over_amps=[]
        overscan_values=[]
        #- get amp/overcan boundary in pixels
        from desispec.preproc import _parse_sec_keyword
        for kk in ['1','2','3','4']:
            thisampboundary=_parse_sec_keyword(image.meta["CCDSEC"+kk])
            thisoverscanboundary=_parse_sec_keyword(image.meta["BIASSEC"+kk])
            for i in range(image.pix[thisoverscanboundary].shape[0]):
                rmsrow = qalib.getrms(image.pix[thisoverscanboundary][i]/np.sqrt(image.meta["EXPTIME"]))
                rms_row.append(rmsrow)
            rms_thisover_thisamp=qalib.getrms(image.pix[thisoverscanboundary]/np.sqrt(image.meta["EXPTIME"]))
            rms_thisamp=qalib.getrms(image.pix[thisampboundary]/np.sqrt(image.meta["EXPTIME"]))
            rms_amps.append(rms_thisamp)
            rms_over_amps.append(rms_thisover_thisamp)
        rmsover=np.max(rms_over_amps)

        rmsdiff_err=[]
        if amps:
<<<<<<< HEAD
            rms_amps=[]
            rms_over_amps=[]
            overscan_values=[]
            #- get amp/overcan boundary in pixels
            from desispec.preproc import _parse_sec_keyword
            for kk in ['1','2','3','4']:
                thisampboundary=_parse_sec_keyword(image.meta["CCDSEC"+kk])
                thisoverscanboundary=_parse_sec_keyword(image.meta["BIASSEC"+kk])
                rms_thisover_thisamp=qalib.getrms(image.pix[thisoverscanboundary]/np.sqrt(image.meta["EXPTIME"]))
                thisoverscan_values=np.ravel(image.pix[thisoverscanboundary]/np.sqrt(image.meta["EXPTIME"]))
                rms_thisamp=qalib.getrms(image.pix[thisampboundary]/np.sqrt(image.meta["EXPTIME"]))
                rms_amps.append(rms_thisamp)
                rms_over_amps.append(rms_thisover_thisamp)
                overscan_values+=thisoverscan_values.tolist()
            rmsover=np.std(overscan_values)

            retval["METRICS"]={"RMS":rmsccd,"RMS_OVER":rmsover,"RMS_AMP":np.array(rms_amps),"RESULT":rmsccd,"RMS_OVER_AMP":np.array(rms_over_amps),"RMS_ROW":rms_row,"EXPNUM_WARN":expnum}
=======
            for i in range(len(rms_over_amps)):
                if rms_over_amps[i] <= param['RMS_ALARM_RANGE'][0] or rms_over_amps[i] >= param['RMS_ALARM_RANGE'][1]:
                    rmsdiff_err = 'ALARM'
                    break
                elif rms_over_amps[i] <= param['RMS_WARN_RANGE'][0] or rms_over_amps[i] >= param['RMS_WARN_RANGE'][1]:
                    rmsdiff_err = 'WARN'
                else:
                    if rmsdiff_err == 'WARN':
                        pass
                    else:
                        rmsdiff_err = 'NORMAL'

            retval["METRICS"]={"RMS":rmsccd,"RMS_OVER":rmsover,"RMS_AMP":np.array(rms_amps),"RMS_OVER_AMP":np.array(rms_over_amps),"RMS_ROW":rms_row,"RMSDIFF_ERR":rmsdiff_err,"EXPNUM_WARN":expnum}

>>>>>>> 19ae2da8
        else:
            if rmsover <= param['RMS_ALARM_RANGE'][0] or rmsover >= param['RMS_ALARM_RANGE'][1]:
                rmsdiff_err = 'ALARM'
                pass
            elif rmsover <= param['RMS_WARN_RANGE'][0] or rmsover >= param['RMS_WARN_RANGE'][1]:
                rmsdiff_err = 'WARN'
            else:
                rmsdiff_err = 'NORMAL'

            retval["METRICS"]={"RMS":rmsccd,"RMS_OVER":rmsover,"RMS_ROW":rms_row,"RMSDIFF_ERR":rmsdiff_err,"EXPNUM_WARN":expnum}

        if qlf:
            qlf_post(retval)  

        if qafile is not None:
            outfile = qa.write_qa_ql(qafile,retval)
            log.info("Output QA data is in {}".format(outfile))
        if qafig is not None:
            from desispec.qa.qa_plots_ql import plot_RMS
            plot_RMS(retval,qafig)            
            log.info("Output QA fig {}".format(qafig))      

        return retval    

    def get_default_config(self):
        return {}

class Count_Pixels(MonitoringAlg):
    def __init__(self,name,config,logger=None):
        if name is None or name.strip() == "":
            name="COUNTPIX"
        from desispec.image import Image as im
        MonitoringAlg.__init__(self,name,im,config,logger)
    def run(self,*args,**kwargs):
        if len(args) == 0 :
            raise qlexceptions.ParameterException("Missing input parameter")
        if not self.is_compatible(type(args[0])):
            raise qlexceptions.ParameterException("Incompatible input. Was expecting {} got {}".format(type(self.__inpType__),type(args[0])))

        input_image=args[0]

        if "paname" not in kwargs:
            paname=None
        else:
            paname=kwargs["paname"]

        amps=False
        if "amps" in kwargs:
            amps=kwargs["amps"]

        if "param" in kwargs: param=kwargs["param"]
        else: param=None

        if "qlf" in kwargs:
             qlf=kwargs["qlf"]
        else: qlf=False

        if "qafile" in kwargs: qafile = kwargs["qafile"]
        else: qafile = None

        if "qafig" in kwargs: qafig=kwargs["qafig"]
        else: qafig = None

        return self.run_qa(input_image,paname=paname,amps=amps,qafile=qafile,qafig=qafig, param=param, qlf=qlf)

    def run_qa(self,image,paname=None,amps=False,qafile=None,qafig=None, param=None, qlf=False):
        retval={}
        retval["PANAME"] = paname
        retval["QATIME"] = datetime.datetime.now().isoformat()
        retval["EXPID"] = '{0:08d}'.format(image.meta["EXPID"])
        retval["CAMERA"] = image.meta["CAMERA"]
        retval["PROGRAM"] = image.meta["PROGRAM"]
        retval["FLAVOR"] = image.meta["FLAVOR"]
        retval["NIGHT"] = image.meta["NIGHT"]

        if param is None:
            log.info("Param is None. Using default param instead")
<<<<<<< HEAD
            param = {
                 "CUTLO" : 3,   # low threshold for number of counts in sigmas
                 "CUTHI" : 10, 
                 "NPIX_RANGE" : [50.0, 200.0, 500.0, 650.0]
                 }
=======
            param = dict(
                 CUTLO = 3,   # low threshold for number of counts in sigmas
                 CUTHI = 10, 
                 NPIX_WARN_RANGE = [200.0, 500.0],
                 NPIX_ALARM_RANGE = [50.0, 650.0]
                 )
>>>>>>> 19ae2da8

        retval["PARAMS"] = param

        #- get the counts over entire CCD in counts per second
        npixlo=qalib.countpix(image.pix,nsig=param['CUTLO']) #- above 3 sigma in counts
        npixhi=qalib.countpix(image.pix,nsig=param['CUTHI']) #- above 10 sigma in counts

        npix_err=[]
        #- get the counts for each amp
        if amps:
            npixlo_amps=[]
            npixhi_amps=[]
            #- get amp boundary in pixels
            from desispec.preproc import _parse_sec_keyword
            for kk in ['1','2','3','4']:
                ampboundary=_parse_sec_keyword(image.meta["CCDSEC"+kk])
                npixlo_thisamp=qalib.countpix(image.pix[ampboundary]/image.meta["EXPTIME"],nsig=param['CUTLO'])
                npixlo_amps.append(npixlo_thisamp)
                npixhi_thisamp=qalib.countpix(image.pix[ampboundary]/image.meta["EXPTIME"],nsig=param['CUTHI'])
                npixhi_amps.append(npixhi_thisamp)

            for i in range(len(npixlo_amps)):
                if npixlo_amps[i] <= param['NPIX_ALARM_RANGE'][0] or npixlo_amps[i] >= param['NPIX_ALARM_RANGE'][1]:
                    npix_err = 'ALARM'
                    break
                elif npixlo_amps[i] <= param['NPIX_WARN_RANGE'][0] or npixlo_amps[i] >= param['NPIX_WARN_RANGE'][1]:
                    npix_err = 'WARN'
                else:
                    if npix_err == 'WARN':
                        pass
                    else:
                        npix_err = 'NORMAL'

            retval["METRICS"]={"NPIX_LOW":npixlo,"NPIX_HIGH":npixhi,"NPIX_LOW_AMP": npixlo_amps,"NPIX_HIGH_AMP": npixhi_amps,"NPIX_ERR":npix_err}

        else:
            if npixlo <= param['NPIX_ALARM_RANGE'][0] or npixlo >= param['NPIX_ALARM_RANGE'][1]:
                npix_err = 'ALARM'
                pass
            elif npixlo <= param['NPIX_WARN_RANGE'][0] or npixlo >= param['NPIX_WARN_RANGE'][1]:
                npix_err = 'WARN'
            else:
                npix_err = 'NORMAL'

            retval["METRICS"]={"NPIX_LOW":npixlo,"NPIX_HIGH":npixhi,"NPIX_ERR":npix_err}

        if qlf:
            qlf_post(retval)      

        if qafile is not None:
            outfile = qa.write_qa_ql(qafile,retval)
            log.info("Output QA data is in {}".format(outfile))
        if qafig is not None:
            from desispec.qa.qa_plots_ql import plot_countpix
            plot_countpix(retval,qafig)
            
            log.info("Output QA fig {}".format(qafig))      

        return retval    

    def get_default_config(self):
        return {}

class Integrate_Spec(MonitoringAlg):
    def __init__(self,name,config,logger=None):
        if name is None or name.strip() == "":
            name="INTEG"
        from desispec.frame import Frame as fr
        MonitoringAlg.__init__(self,name,fr,config,logger)
    def run(self,*args,**kwargs):
        if len(args) == 0 :
            raise qlexceptions.ParameterException("Missing input parameter")
        if not self.is_compatible(type(args[0])):
            raise qlexceptions.ParameterException("Incompatible input. Was expecting {}, got {}".format(type(self.__inpType__),type(args[0])))

        fibermap=kwargs['FiberMap']
        input_frame=args[0]

        if "paname" not in kwargs:
            paname=None
        else:
            paname=kwargs["paname"]

        amps=False
        if "amps" in kwargs:
            amps=kwargs["amps"]

        if "param" in kwargs: param=kwargs["param"]
        else: param=None

        dict_countbins=None
        if "dict_countbins" in kwargs:
            dict_countbins=kwargs["dict_countbins"] 

        if "qlf" in kwargs:
             qlf=kwargs["qlf"]
        else: qlf=False

        if "qafile" in kwargs: qafile = kwargs["qafile"]
        else: qafile = None

        if "qafig" in kwargs: qafig=kwargs["qafig"]
        else: qafig = None
        return self.run_qa(fibermap,input_frame,paname=paname,amps=amps, dict_countbins=dict_countbins, qafile=qafile,qafig=qafig, param=param, qlf=qlf)

    def run_qa(self,fibermap,frame,paname=None,amps=False,dict_countbins=None, qafile=None,qafig=None, param=None, qlf=False):
        retval={}
        retval["PANAME" ] = paname
        retval["QATIME"] = datetime.datetime.now().isoformat()
        retval["EXPID"] = '{0:08d}'.format(frame.meta["EXPID"])
        retval["CAMERA"] = frame.meta["CAMERA"]
        retval["PROGRAM"] = frame.meta["PROGRAM"]
        retval["FLAVOR"] = frame.meta["FLAVOR"]
        retval["NIGHT"] = frame.meta["NIGHT"]

        ra = fibermap["RA_TARGET"]
        dec = fibermap["DEC_TARGET"]

        #- get the integrals for all fibers
        flux=frame.flux
        wave=frame.wave
        integrals=np.zeros(flux.shape[0])

        for ii in range(len(integrals)):
            integrals[ii]=qalib.integrate_spec(wave,flux[ii])
        
        #- average integrals over star fibers
        starfibers=np.where(frame.fibermap['OBJTYPE']=='STD')[0]
        if len(starfibers) < 1:
            log.info("WARNING: no STD fibers found.")
        int_stars=integrals[starfibers]
        int_average=np.mean(int_stars)

        if param is None:
            log.info("Param is None. Using default param instead")
<<<<<<< HEAD
            param = {
                "MAGDIFF_RANGE": [-1.0, -0.5, 0.5, 1.0]
                }
=======
            param = dict(
                MAGDIFF_WARN_RANGE = [-0.5, 0.5],
                MAGDIFF_ALARM_RANGE = [-1.0, 1.0]
                )
>>>>>>> 19ae2da8

        retval["PARAMS"] = param

        magdiff_avg = 0.0
        magdiff_avg_amp = [0.0]

        magdiff_err=[]
        #- get the counts for each amp
        if amps:

            #- get the fiducial boundary
            leftmax = dict_countbins["LEFT_MAX_FIBER"]
            rightmin = dict_countbins["RIGHT_MIN_FIBER"]
            bottommax = dict_countbins["BOTTOM_MAX_WAVE_INDEX"]
            topmin = dict_countbins["TOP_MIN_WAVE_INDEX"]

            fidboundary = qalib.slice_fidboundary(frame,leftmax,rightmin,bottommax,topmin)

            int_avg_amps=np.zeros(4)
           
            for amp in range(4):
                wave=frame.wave[fidboundary[amp][1]]
                select_thisamp=starfibers[(starfibers >= fidboundary[amp][0].start) & (starfibers < fidboundary[amp][0].stop)]
                stdflux_thisamp=frame.flux[select_thisamp,fidboundary[amp][1]]

                if len(stdflux_thisamp)==0:
                    continue
                else:
                    integ_thisamp=np.zeros(stdflux_thisamp.shape[0])

                    for ii in range(stdflux_thisamp.shape[0]):
                        integ_thisamp[ii]=qalib.integrate_spec(wave,stdflux_thisamp[ii])
                    int_avg_amps[amp]=np.mean(integ_thisamp)

            for i in range(len(magdiff_avg_amp)):
                if magdiff_avg_amp[i] <= param['MAGDIFF_ALARM_RANGE'][0] or magdiff_avg_amp[i] >= param['MAGDIFF_ALARM_RANGE'][1]:
                    magdiff_err = 'ALARM'
                    break
                elif magdiff_avg_amp[i] <= param['MAGDIFF_WARN_RANGE'][0] or magdiff_avg_amp[i] >= param['MAGDIFF_WARN_RANGE'][1]:
                    magdiff_err = 'WARN'
                else:
                    if magdiff_err == 'WARN':
                        pass
                    else:
                        magdiff_err = 'NORMAL'

            retval["METRICS"]={"RA":ra,"DEC":dec, "INTEG":int_stars, "INTEG_AVG":int_average,"INTEG_AVG_AMP":int_avg_amps, "STD_FIBERID": starfibers.tolist(),"MAGDIFF_AVG":magdiff_avg,"MAGDIFF_AVG_AMP":magdiff_avg_amp,"MAGDIFF_ERR":magdiff_err}

        else:
            if magdiff_avg <= param['MAGDIFF_ALARM_RANGE'][0] or magdiff_avg >= param['MAGDIFF_ALARM_RANGE'][1]:
                magdiff_err = 'ALARM'
                pass
            elif magdiff_avg <= param['MAGDIFF_WARN_RANGE'][0] or magdiff_avg >= param['MAGDIFF_WARN_RANGE'][1]:
                magdiff_err = 'WARN'
            else:
                magdiff_err = 'NORMAL'

            retval["METRICS"]={"RA":ra,"DEC":dec, "INTEG":int_stars,"INTEG_AVG":int_average,"STD_FIBERID":starfibers.tolist(),"MAGDIFF_AVG":magdiff_avg,"MAGDIFF_ERR":magdiff_err}

        if qlf:
            qlf_post(retval) 

        if qafile is not None:
            outfile = qa.write_qa_ql(qafile,retval)
            log.info("Output QA data is in {}".format(outfile))
        if qafig is not None:
            from desispec.qa.qa_plots_ql import plot_integral
            plot_integral(retval,qafig)
            
            log.info("Output QA fig {}".format(qafig))      

        return retval    

    def get_default_config(self):
        return {}
 
 
class Sky_Continuum(MonitoringAlg):
    def __init__(self,name,config,logger=None):
        if name is None or name.strip() == "":
            name="SKYCONT"
        from  desispec.frame import Frame as fr
        MonitoringAlg.__init__(self,name,fr,config,logger)
    def run(self,*args,**kwargs):
        if len(args) == 0 :
            raise qlexceptions.ParameterException("Missing input parameter")
        if not self.is_compatible(type(args[0])):
            raise qlexceptions.ParameterException("Incompatible input. Was expecting {}, got {}".format(type(self.__inpType__),type(args[0])))

        fibermap=kwargs['FiberMap']
        input_frame=args[0]
        camera=input_frame.meta["CAMERA"]
        
        wrange1=None
        wrange2=None
        if "wrange1" in kwargs:
            wrange1=kwargs["wrange1"]
        if "wrange2" in kwargs:
            wrange2=kwargs["wrange2"]

        if wrange1==None:
            if camera[0]=="b": wrange1= "4000,4500"
            if camera[0]=="r": wrange1= "5950,6200"
            if camera[0]=="z": wrange1= "8120,8270"

        if wrange2==None:
            if camera[0]=="b": wrange2= "5250,5550"
            if camera[0]=="r": wrange2= "6990,7230"
            if camera[0]=="z": wrange2= "9110,9280"
        paname=None
        if "paname" in kwargs:
            paname=kwargs["paname"]

        amps=False
        if "amps" in kwargs:
            amps=kwargs["amps"]

        if "param" in kwargs: param=kwargs["param"]
        else: param=None

        dict_countbins=None
        if "dict_countbins" in kwargs:
            dict_countbins=kwargs["dict_countbins"]

        if "qlf" in kwargs:
             qlf=kwargs["qlf"]
        else: qlf=False

        if "qafile" in kwargs: qafile = kwargs["qafile"]
        else: qafile = None

        if "qafig" in kwargs: qafig=kwargs["qafig"]
        else: qafig=None
        return self.run_qa(fibermap,input_frame,wrange1=wrange1,wrange2=wrange2,paname=paname,amps=amps, dict_countbins=dict_countbins,qafile=qafile,qafig=qafig, param=param, qlf=qlf)

    def run_qa(self,fibermap,frame,wrange1=None,wrange2=None,paname=None,amps=False,
dict_countbins=None,qafile=None,qafig=None, param=None, qlf=False):

        #- qa dictionary 
        retval={}
        retval["PANAME" ]= paname
        retval["QATIME"] = datetime.datetime.now().isoformat()
        retval["EXPID"] = '{0:08d}'.format(frame.meta["EXPID"])
        retval["CAMERA"] = frame.meta["CAMERA"]
        retval["PROGRAM"] = frame.meta["PROGRAM"]
        retval["FLAVOR"] = frame.meta["FLAVOR"]
        retval["NIGHT"] = frame.meta["NIGHT"]

        ra = fibermap["RA_TARGET"]
        dec = fibermap["DEC_TARGET"]

        if param is None:
            log.info("Param is None. Using default param instead")
<<<<<<< HEAD
            param = {
                "B_CONT":[(4000, 4500), (5250, 5550)],
                "R_CONT":[(5950, 6200), (6990, 7230)],
                "Z_CONT":[(8120, 8270), (9110, 9280)],
                "SKYCONT_RANGE":[50.0, 100.0, 400.0, 600.0]
                }

=======
            from desispec.io import read_params
            desi_params = read_params()
            param = {}
            for key in ['B_CONT','R_CONT', 'Z_CONT', 'SKYCONT_WARN_RANGE', 'SKYCONT_ALARM_RANGE']:
                param[key] = desi_params['qa']['skysub']['PARAMS'][key]
            #param = dict(
            #    B_CONT=[(4000, 4500), (5250, 5550)],
            #    R_CONT=[(5950, 6200), (6990, 7230)],
            #    Z_CONT=[(8120, 8270), (9110, 9280)],
            #    SKYCONT_WARN_RANGE=[100.0, 400.0],
            #    SKYCONT_ALARM_RANGE=[50.0, 600.0]
            #)
>>>>>>> 19ae2da8
        retval["PARAMS"] = param

        skyfiber, contfiberlow, contfiberhigh, meancontfiber, skycont = qalib.sky_continuum(
            frame, wrange1, wrange2)

        skycont_err = []
        if amps:
            leftmax = dict_countbins["LEFT_MAX_FIBER"]
            rightmin = dict_countbins["RIGHT_MIN_FIBER"]
            bottommax = dict_countbins["BOTTOM_MAX_WAVE_INDEX"]
            topmin = dict_countbins["TOP_MIN_WAVE_INDEX"]

            fidboundary = qalib.slice_fidboundary(frame,leftmax,rightmin,bottommax,topmin)

            k1=np.where(skyfiber < fidboundary[0][0].stop)[0]
            maxsky_index=max(k1)

            contamp1=np.mean(contfiberlow[:maxsky_index])
            contamp3=np.mean(contfiberhigh[:maxsky_index])

            if fidboundary[1][0].start >=fidboundary[0][0].stop:
                k2=np.where(skyfiber > fidboundary[1][0].start)[0]
                minsky_index=min(k2)
                contamp2=np.mean(contfiberlow[minsky_index:])
                contamp4=np.mean(contfiberhigh[minsky_index:])
            else:
                contamp2=0
                contamp4=0

            skycont_amps=np.array((contamp1,contamp2,contamp3,contamp4)) #- in four amps regions

            for i in range(len(skycont_amps)):
                if skycont_amps[i] <= param['SKYCONT_ALARM_RANGE'][0] or skycont_amps[i] >= param['SKYCONT_ALARM_RANGE'][1]:
                    skycont_err = 'ALARM'
                    break
                elif skycont_amps[i] <= param['SKYCONT_WARN_RANGE'][0] or skycont_amps[i] >= param['SKYCONT_WARN_RANGE'][1]:
                    skycont_err = 'WARN'
                else:
                    if skycont_err == 'WARN':
                        pass
                    else:
                        skycont_err = 'NORMAL'

            retval["METRICS"]={"RA":ra,"DEC":dec, "SKYFIBERID": skyfiber.tolist(), "SKYCONT":skycont, "SKYCONT_FIBER":meancontfiber, "SKYCONT_AMP":skycont_amps, "SKYCONT_ERR":skycont_err}

        else: 
            if skycont <= param['SKYCONT_ALARM_RANGE'][0] or skycont >= param['SKYCONT_ALARM_RANGE'][1]:
                skycont_err = 'ALARM'
                pass
            elif skycont <= param['SKYCONT_WARN_RANGE'][0] or skycont >= param['SKYCONT_WARN_RANGE'][1]:
                skycont_err = 'WARN'
            else:
                skycont_err = 'NORMAL'

            retval["METRICS"]={"RA":ra,"DEC":dec, "SKYFIBERID": skyfiber.tolist(), "SKYCONT":skycont, "SKYCONT_FIBER":meancontfiber, "SKYCONT_ERR":skycont_err}

        if qlf:
            qlf_post(retval)    

        if qafile is not None:
            outfile = qa.write_qa_ql(qafile,retval)
            log.info("Output QA data is in {}".format(outfile))

        if qafig is not None:
            from desispec.qa.qa_plots_ql import plot_sky_continuum
            plot_sky_continuum(retval,qafig)
            
            log.info("Output QA fig {}".format(qafig))                   
        
        return retval

    def get_default_config(self):
        return {}


class Sky_Peaks(MonitoringAlg):
    def __init__(self,name,config,logger=None):
        if name is None or name.strip() == "":
            name="SKYPEAK"
        from  desispec.frame import Frame as fr
        MonitoringAlg.__init__(self,name,fr,config,logger)
    def run(self,*args,**kwargs):
        if len(args) == 0 :
            raise qlexceptions.ParameterException("Missing input parameter")
        if not self.is_compatible(type(args[0])):
            raise qlexceptions.ParameterException("Incompatible parameter type. Was expecting desispec.image.Image, got {}".format(type(args[0])))

        fibermap=kwargs['FiberMap']
        input_frame=args[0]

        if "paname" not in kwargs:
            paname=None
        else:
            paname=kwargs["paname"]

        amps=False
        if "amps" in kwargs:
            amps=kwargs["amps"]

        if "param" in kwargs: param=kwargs["param"]
        else: param=None

        psf = None
        if "PSFFile" in kwargs:
            psf=kwargs["PSFFile"]

        if "qlf" in kwargs:
             qlf=kwargs["qlf"]
        else: qlf=False

        if "qafile" in kwargs: qafile = kwargs["qafile"]
        else: qafile = None

        if "qafig" in kwargs:
            qafig=kwargs["qafig"]
        else: qafig = None

        return self.run_qa(fibermap,input_frame,paname=paname,amps=amps,psf=psf, qafile=qafile, qafig=qafig, param=param, qlf=qlf)

    def run_qa(self,fibermap,frame,paname=None,amps=False,psf=None, qafile=None,qafig=None, param=None, qlf=False):
        retval={}
        retval["PANAME"] = paname
        retval["QATIME"] = datetime.datetime.now().isoformat()
        retval["EXPID"] = '{0:08d}'.format(frame.meta["EXPID"])
        retval["CAMERA"] = camera = frame.meta["CAMERA"]
        retval["PROGRAM"] = frame.meta["PROGRAM"]
        retval["FLAVOR"] = frame.meta["FLAVOR"]
        retval["NIGHT"] = frame.meta["NIGHT"]

        ra = fibermap["RA_TARGET"]
        dec = fibermap["DEC_TARGET"]

        # define sky peaks and wavelength region around peak flux to be integrated
        dw=2
        b_peaks=np.array([3914.4,5199.3,5201.8])
        r_peaks=np.array([6301.9,6365.4,7318.2,7342.8,7371.3])
        z_peaks=np.array([8401.5,8432.4,8467.5,9479.4,9505.6,9521.8])

        nspec_counts=[]
        sky_counts=[]
        nspec_counts_rms=[]
        sky_counts_rms=[]
        rms_skyspec_amp=[]
        amp1=[]
        amp2=[]
        amp3=[]
        amp4=[]
        rmsamp1=[]
        rmsamp2=[]
        rmsamp3=[]
        rmsamp4=[]
        for i in range(frame.flux.shape[0]):
            if camera[0]=="b":
                iwave1=np.argmin(np.abs(frame.wave-b_peaks[0]))
                iwave2=np.argmin(np.abs(frame.wave-b_peaks[1]))
                iwave3=np.argmin(np.abs(frame.wave-b_peaks[2]))
                peak1_flux=np.trapz(frame.flux[i,iwave1-dw:iwave1+dw+1])
                peak2_flux=np.trapz(frame.flux[i,iwave2-dw:iwave2+dw+1])
                peak3_flux=np.trapz(frame.flux[i,iwave3-dw:iwave3+dw+1])
                sum_counts=np.sum((peak1_flux+peak2_flux+peak3_flux)/frame.meta["EXPTIME"])
                sum_counts_rms=np.sum((peak1_flux+peak2_flux+peak3_flux)/np.sqrt(frame.meta["EXPTIME"]))
                nspec_counts.append(sum_counts)
                nspec_counts_rms.append(sum_counts_rms)
            if camera[0]=="r":
                iwave1=np.argmin(np.abs(frame.wave-r_peaks[0]))
                iwave2=np.argmin(np.abs(frame.wave-r_peaks[1]))
                iwave3=np.argmin(np.abs(frame.wave-r_peaks[2]))
                iwave4=np.argmin(np.abs(frame.wave-r_peaks[3]))
                iwave5=np.argmin(np.abs(frame.wave-r_peaks[4]))
                peak1_flux=np.trapz(frame.flux[i,iwave1-dw:iwave1+dw+1])
                peak2_flux=np.trapz(frame.flux[i,iwave2-dw:iwave2+dw+1])
                peak3_flux=np.trapz(frame.flux[i,iwave3-dw:iwave3+dw+1])
                peak4_flux=np.trapz(frame.flux[i,iwave4-dw:iwave4+dw+1])
                peak5_flux=np.trapz(frame.flux[i,iwave5-dw:iwave5+dw+1])
                sum_counts=np.sum((peak1_flux+peak2_flux+peak3_flux+peak4_flux+peak5_flux)/frame.meta["EXPTIME"])
                sum_counts_rms=np.sum((peak1_flux+peak2_flux+peak3_flux+peak4_flux+peak5_flux)/np.sqrt(frame.meta["EXPTIME"]))
                nspec_counts.append(sum_counts)
                nspec_counts_rms.append(sum_counts_rms)
            if camera[0]=="z":
                iwave1=np.argmin(np.abs(frame.wave-z_peaks[0]))
                iwave2=np.argmin(np.abs(frame.wave-z_peaks[1]))
                iwave3=np.argmin(np.abs(frame.wave-z_peaks[2]))
                iwave4=np.argmin(np.abs(frame.wave-z_peaks[3]))
                iwave5=np.argmin(np.abs(frame.wave-z_peaks[4]))
                iwave6=np.argmin(np.abs(frame.wave-z_peaks[5]))
                peak1_flux=np.trapz(frame.flux[i,iwave1-dw:iwave1+dw+1])
                peak2_flux=np.trapz(frame.flux[i,iwave2-dw:iwave2+dw+1])
                peak3_flux=np.trapz(frame.flux[i,iwave3-dw:iwave3+dw+1])
                peak4_flux=np.trapz(frame.flux[i,iwave4-dw:iwave4+dw+1])
                peak5_flux=np.trapz(frame.flux[i,iwave5-dw:iwave5+dw+1])
                peak6_flux=np.trapz(frame.flux[i,iwave6-dw:iwave6+dw+1])
                sum_counts=np.sum((peak1_flux+peak2_flux+peak3_flux+peak4_flux+peak5_flux+peak6_flux)/frame.meta["EXPTIME"])
                sum_counts_rms=np.sum((peak1_flux+peak2_flux+peak3_flux+peak4_flux+peak5_flux+peak6_flux)/np.sqrt(frame.meta["EXPTIME"]))
                nspec_counts.append(sum_counts)
                nspec_counts_rms.append(sum_counts_rms)

            if frame.fibermap['OBJTYPE'][i]=='SKY':
                sky_counts.append(sum_counts)

                if amps:
                    if frame.fibermap['FIBER'][i]<240:
                        if camera[0]=="b":
                            amp1_flux=peak1_flux/frame.meta["EXPTIME"]
                            amp3_flux=np.sum((peak2_flux+peak3_flux)/frame.meta["EXPTIME"])
                            rmsamp1_flux=peak1_flux/np.sqrt(frame.meta["EXPTIME"])
                            rmsamp3_flux=np.sum((peak2_flux+peak3_flux)/np.sqrt(frame.meta["EXPTIME"]))
                        if camera[0]=="r":
                            amp1_flux=np.sum((peak1_flux+peak2_flux)/frame.meta["EXPTIME"])
                            amp3_flux=np.sum((peak3_flux+peak4_flux+peak5_flux)/frame.meta["EXPTIME"])
                            rmsamp1_flux=np.sum((peak1_flux+peak2_flux)/np.sqrt(frame.meta["EXPTIME"]))
                            rmsamp3_flux=np.sum((peak3_flux+peak4_flux+peak5_flux)/np.sqrt(frame.meta["EXPTIME"]))
                        if camera[0]=="z":
                            amp1_flux=np.sum((peak1_flux+peak2_flux+peak3_flux)/frame.meta["EXPTIME"])
                            amp3_flux=np.sum((peak4_flux+peak5_flux+peak6_flux)/frame.meta["EXPTIME"])
                            rmsamp1_flux=np.sum((peak1_flux+peak2_flux+peak3_flux)/np.sqrt(frame.meta["EXPTIME"]))
                            rmsamp3_flux=np.sum((peak4_flux+peak5_flux+peak6_flux)/np.sqrt(frame.meta["EXPTIME"]))
                        amp1.append(amp1_flux)
                        amp3.append(amp3_flux)
                        rmsamp1.append(rmsamp1_flux)
                        rmsamp3.append(rmsamp3_flux)
                    if frame.fibermap['FIBER'][i]>260:
                        if camera[0]=="b":
                            amp2_flux=peak1_flux/frame.meta["EXPTIME"]
                            amp4_flux=np.sum((peak2_flux+peak3_flux)/frame.meta["EXPTIME"])
                            rmsamp2_flux=peak1_flux/np.sqrt(frame.meta["EXPTIME"])
                            rmsamp4_flux=np.sum((peak2_flux+peak3_flux)/np.sqrt(frame.meta["EXPTIME"]))
                        if camera[0]=="r":
                            amp2_flux=np.sum((peak1_flux+peak2_flux)/frame.meta["EXPTIME"])
                            amp4_flux=np.sum((peak3_flux+peak4_flux+peak5_flux)/frame.meta["EXPTIME"])
                            rmsamp2_flux=np.sum((peak1_flux+peak2_flux)/np.sqrt(frame.meta["EXPTIME"]))
                            rmsamp4_flux=np.sum((peak3_flux+peak4_flux+peak5_flux)/np.sqrt(frame.meta["EXPTIME"]))
                        if camera[0]=="z":
                            amp2_flux=np.sum((peak1_flux+peak2_flux+peak3_flux)/frame.meta["EXPTIME"])
                            amp4_flux=np.sum((peak4_flux+peak5_flux+peak6_flux)/frame.meta["EXPTIME"])
                            rmsamp2_flux=np.sum((peak1_flux+peak2_flux+peak3_flux)/np.sqrt(frame.meta["EXPTIME"]))
                            rmsamp4_flux=np.sum((peak4_flux+peak5_flux+peak6_flux)/np.sqrt(frame.meta["EXPTIME"]))
                        amp2.append(amp2_flux)
                        amp4.append(amp4_flux)
                        rmsamp2.append(rmsamp2_flux)
                        rmsamp4.append(rmsamp4_flux)

        nspec_counts=np.array(nspec_counts)
        sky_counts=np.array(sky_counts)
        rms_nspec=qalib.getrms(nspec_counts)
        rms_skyspec=qalib.getrms(sky_counts)

        sumcount_med_sky=[]

        if param is None:
            log.info("Param is None. Using default param instead")
<<<<<<< HEAD
            param ={
                "B_PEAKS":[3914.4, 5199.3, 5201.8],
                "R_PEAKS":[6301.9, 6365.4, 7318.2, 7342.8, 7371.3],
                "Z_PEAKS":[8401.5, 8432.4, 8467.5, 9479.4, 9505.6, 9521.8],
                "SUMCOUNT_RANGE":[500.0, 1000.0, 20000.0, 40000.0]
                }
=======
            param = dict(
                B_PEAKS=[3914.4, 5199.3, 5201.8],
                R_PEAKS=[6301.9, 6365.4, 7318.2, 7342.8, 7371.3],
                Z_PEAKS=[8401.5, 8432.4, 8467.5, 9479.4, 9505.6, 9521.8],
                SUMCOUNT_WARN_RANGE=[1000.0, 20000.0],
                SUMCOUNT_ALARM_RANGE=[500.0, 40000.0]
                )
>>>>>>> 19ae2da8

        retval["PARAMS"] = param

        sumcount_err=[]
        for i in range(len(nspec_counts)):
            if nspec_counts[i] <= param['SUMCOUNT_ALARM_RANGE'][0] or nspec_counts[i] >= param['SUMCOUNT_ALARM_RANGE'][1]:
                sumcount_err = 'ALARM'
                break
            elif nspec_counts[i] <= param['SUMCOUNT_WARN_RANGE'][0] or nspec_counts[i] >= param['SUMCOUNT_WARN_RANGE'][1]:
                sumcount_err = 'WARN'
            else:
                if sumcount_err == 'WARN':
                    pass
                else:
                    sumcount_err = 'NORMAL'

        if amps:

            if frame.fibermap['FIBER'].shape[0]<260:
                amp2=np.zeros(len(sky_counts))
                amp4=np.zeros(len(sky_counts))
            else:
                amp2=np.array(rmsamp2)
                amp4=np.array(rmsamp4)
            amp1=np.array(rmsamp1)
            amp3=np.array(rmsamp3)
            amp1_rms=qalib.getrms(amp1)
            amp2_rms=qalib.getrms(amp2)
            amp3_rms=qalib.getrms(amp3)
            amp4_rms=qalib.getrms(amp4)
            rms_skyspec_amp=np.array([amp1_rms,amp2_rms,amp3_rms,amp4_rms])

            retval["METRICS"]={"RA":ra,"DEC":dec, "SUMCOUNT":nspec_counts,"SUMCOUNT_RMS":rms_nspec,"SUMCOUNT_MED_SKY":sumcount_med_sky,"SUMCOUNT_RMS_SKY":rms_skyspec,"SUMCOUNT_RMS_AMP":rms_skyspec_amp,"SUMCOUNT_ERR":sumcount_err}
        else:
            retval["METRICS"]={"RA":ra,"DEC":dec, "SUMCOUNT":nspec_counts,"SUMCOUNT_RMS":rms_nspec,"SUMCOUNT_MED_SKY":sumcount_med_sky,"SUMCOUNT_RMS_SKY":rms_skyspec,"SUMCOUNT_ERR":sumcount_err}

        if qlf:
            qlf_post(retval)

        if qafile is not None:
            outfile = qa.write_qa_ql(qafile,retval)
            log.info("Output QA data is in {}".format(outfile))
        if qafig is not None:
            from desispec.qa.qa_plots_ql import plot_sky_peaks
            plot_sky_peaks(retval,qafig)

            log.info("Output QA fig {}".format(qafig))

        return retval

    def get_default_config(self):
        return {}


class Calc_XWSigma(MonitoringAlg):
    def __init__(self,name,config,logger=None):
        if name is None or name.strip() == "":
            name="XWSIGMA"
        from desispec.image import Image as im
        MonitoringAlg.__init__(self,name,im,config,logger)
    def run(self,*args,**kwargs):
        if len(args) == 0 :
            raise qlexceptions.ParameterException("Missing input parameter")
        if not self.is_compatible(type(args[0])):
            raise qlexceptions.ParameterException("Incompatible parameter type. Was expecting desispec.image.Image got {}".format(type(args[0])))

        fibermap=kwargs['FiberMap'] 
        input_image=args[0]
 
        if "paname" not in kwargs:
            paname=None
        else:
            paname=kwargs["paname"]
 
        amps=False
        if "amps" in kwargs:
            amps=kwargs["amps"]

        if "param" in kwargs: param=kwargs["param"]
        else: param=None
 
        psf = None
        if "PSFFile" in kwargs:
            psf=kwargs["PSFFile"]
 
        fibermap = None
        if "FiberMap" in kwargs:
            fibermap=kwargs["FiberMap"]
 
        if "qlf" in kwargs:
             qlf=kwargs["qlf"]
        else: qlf=False
 
        if "qafile" in kwargs: qafile = kwargs["qafile"]
        else: qafile = None

        if "qafig" in kwargs: qafig=kwargs["qafig"]
        else: qafig = None
 
        return self.run_qa(fibermap,input_image,paname=paname,amps=amps,psf=psf, qafile=qafile,qafig=qafig, param=param, qlf=qlf)
 
    def run_qa(self,fibermap,image,paname=None,amps=False,psf=None, qafile=None,qafig=None, param=None, qlf=False):
        from scipy.optimize import curve_fit

        retval={}
        retval["PANAME"] = paname
        retval["QATIME"] = datetime.datetime.now().isoformat() 
        retval["EXPID"] = '{0:08d}'.format(image.meta["EXPID"])
        retval["CAMERA"] = camera = image.meta["CAMERA"]
        retval["PROGRAM"] = image.meta["PROGRAM"]
        retval["FLAVOR"] = image.meta["FLAVOR"]
        retval["NIGHT"] = image.meta["NIGHT"]

        ra = fibermap["RA_TARGET"]
        dec = fibermap["DEC_TARGET"]

        if param is None:
            log.info("Param is None. Using default param instead")
            if image.meta["FLAVOR"] == 'arc':
                param = dict(
                    B_PEAKS=[4047.7, 4359.6, 5087.2],
                    R_PEAKS=[6144.8, 6508.3, 6600.8, 6718.9, 6931.4, 7034.4,],
                    Z_PEAKS=[8379.9, 8497.7, 8656.8, 8783.0],
                    XSHIFT_WARN_RANGE=[-2.0, 2.0],
                    XSHIFT_ALARM_RANGE=[-4.0, 4.0],
                    WSHIFT_WARN_RANGE=[-2.0, 2.0],
                    WSHIFT_ALARM_RANGE=[-4.0, 4.0]
                    )
            else:
                param = dict(
                    B_PEAKS=[3914.4, 5199.3, 5578.9],
                    R_PEAKS=[6301.9, 6365.4, 7318.2, 7342.8, 7371.3],
                    Z_PEAKS=[8401.5, 8432.4, 8467.5, 9479.4, 9505.6, 9521.8],
                    XSHIFT_WARN_RANGE=[-2.0, 2.0],
                    XSHIFT_ALARM_RANGE=[-4.0, 4.0], 
                    WSHIFT_WARN_RANGE=[-2.0, 2.0],
                    WSHIFT_ALARM_RANGE=[-4.0, 4.0]
                    )

        dw=2.
        dp=3
        b_peaks=param['B_PEAKS']
        r_peaks=param['R_PEAKS']
        z_peaks=param['Z_PEAKS']

        if fibermap["OBJTYPE"][0] == 'ARC':
            import desispec.psf
            psf=desispec.psf.PSF(psf)

        xsigma=[]
        wsigma=[]
        xsigma_sky=[]
        wsigma_sky=[]
        xsigma_amp1=[]
        wsigma_amp1=[]
        xsigma_amp2=[]
        wsigma_amp2=[]
        xsigma_amp3=[]
        wsigma_amp3=[]
        xsigma_amp4=[]
        wsigma_amp4=[]
        if fibermap['FIBER'].shape[0] >= 500:
            fibers = 500
        else:
            fibers = fibermap['FIBER'].shape[0]
        for i in range(fibers):
            if camera[0]=="b":
                peak_wave=np.array([b_peaks[0]-dw,b_peaks[0]+dw,b_peaks[1]-dw,b_peaks[1]+dw,b_peaks[2]-dw,b_peaks[2]+dw])
 
                xpix=psf.x(ispec=i,wavelength=peak_wave)
                ypix=psf.y(ispec=i,wavelength=peak_wave)
                xpix_peak1=np.arange(int(round(xpix[0]))-dp,int(round(xpix[1]))+dp+1,1)
                ypix_peak1=np.arange(int(round(ypix[0])),int(round(ypix[1])),1)
                xpix_peak2=np.arange(int(round(xpix[2]))-dp,int(round(xpix[3]))+dp+1,1)
                ypix_peak2=np.arange(int(round(ypix[2])),int(round(ypix[3])),1)
                xpix_peak3=np.arange(int(round(xpix[4]))-dp,int(round(xpix[5]))+dp+1,1)
                ypix_peak3=np.arange(int(round(ypix[4])),int(round(ypix[5])),1)
 
                xpopt1,xpcov1=curve_fit(qalib.gauss,np.arange(len(xpix_peak1)),image.pix[int(np.mean(ypix_peak1)),xpix_peak1])
                wpopt1,wpcov1=curve_fit(qalib.gauss,np.arange(len(ypix_peak1)),image.pix[ypix_peak1,int(np.mean(xpix_peak1))])
                xpopt2,xpcov2=curve_fit(qalib.gauss,np.arange(len(xpix_peak2)),image.pix[int(np.mean(ypix_peak2)),xpix_peak2])
                wpopt2,wpcov2=curve_fit(qalib.gauss,np.arange(len(ypix_peak2)),image.pix[ypix_peak2,int(np.mean(xpix_peak2))])
                xpopt3,xpcov3=curve_fit(qalib.gauss,np.arange(len(xpix_peak3)),image.pix[int(np.mean(ypix_peak3)),xpix_peak3])
                wpopt3,wpcov3=curve_fit(qalib.gauss,np.arange(len(ypix_peak3)),image.pix[ypix_peak3,int(np.mean(xpix_peak3))])

                xsigma1=np.abs(xpopt1[2])
                wsigma1=np.abs(wpopt1[2])
                xsigma2=np.abs(xpopt2[2])
                wsigma2=np.abs(wpopt2[2])
                xsigma3=np.abs(xpopt3[2])
                wsigma3=np.abs(wpopt3[2])
 
                xsig=np.array([xsigma1,xsigma2,xsigma3])
                wsig=np.array([wsigma1,wsigma2,wsigma3])
                xsigma_avg=np.mean(xsig)
                wsigma_avg=np.mean(wsig)
                xsigma.append(xsigma_avg)
                wsigma.append(wsigma_avg)
 
            if camera[0]=="r":
                peak_wave=np.array([r_peaks[0]-dw,r_peaks[0]+dw,r_peaks[1]-dw,r_peaks[1]+dw,r_peaks[2]-dw,r_peaks[2]+dw,r_peaks[3]-dw,r_peaks[3]+dw,r_peaks[4]-dw,r_peaks[4]+dw])
 
                xpix=psf.x(ispec=i,wavelength=peak_wave)
                ypix=psf.y(ispec=i,wavelength=peak_wave)
                xpix_peak1=np.arange(int(round(xpix[0]))-dp,int(round(xpix[1]))+dp+1,1)
                ypix_peak1=np.arange(int(round(ypix[0])),int(round(ypix[1])),1)
                xpix_peak2=np.arange(int(round(xpix[2]))-dp,int(round(xpix[3]))+dp+1,1)
                ypix_peak2=np.arange(int(round(ypix[2])),int(round(ypix[3])),1)
                xpix_peak3=np.arange(int(round(xpix[4]))-dp,int(round(xpix[5]))+dp+1,1)
                ypix_peak3=np.arange(int(round(ypix[4])),int(round(ypix[5])),1)
                xpix_peak4=np.arange(int(round(xpix[6]))-dp,int(round(xpix[7]))+dp+1,1)
                ypix_peak4=np.arange(int(round(ypix[6])),int(round(ypix[7])),1)
                xpix_peak5=np.arange(int(round(xpix[8]))-dp,int(round(xpix[9]))+dp+1,1)
                ypix_peak5=np.arange(int(round(ypix[8])),int(round(ypix[9])),1)

                xpopt1,xpcov1=curve_fit(qalib.gauss,np.arange(len(xpix_peak1)),image.pix[int(np.mean(ypix_peak1)),xpix_peak1])
                wpopt1,wpcov1=curve_fit(qalib.gauss,np.arange(len(ypix_peak1)),image.pix[ypix_peak1,int(np.mean(xpix_peak1))])
                xpopt2,xpcov2=curve_fit(qalib.gauss,np.arange(len(xpix_peak2)),image.pix[int(np.mean(ypix_peak2)),xpix_peak2])
                wpopt2,wpcov2=curve_fit(qalib.gauss,np.arange(len(ypix_peak2)),image.pix[ypix_peak2,int(np.mean(xpix_peak2))])
                xpopt3,xpcov3=curve_fit(qalib.gauss,np.arange(len(xpix_peak3)),image.pix[int(np.mean(ypix_peak3)),xpix_peak3])
                wpopt3,wpcov3=curve_fit(qalib.gauss,np.arange(len(ypix_peak3)),image.pix[ypix_peak3,int(np.mean(xpix_peak3))])
                xpopt4,xpcov4=curve_fit(qalib.gauss,np.arange(len(xpix_peak4)),image.pix[int(np.mean(ypix_peak4)),xpix_peak4])
                wpopt4,wpcov4=curve_fit(qalib.gauss,np.arange(len(ypix_peak4)),image.pix[ypix_peak4,int(np.mean(xpix_peak4))])
                xpopt5,xpcov5=curve_fit(qalib.gauss,np.arange(len(xpix_peak5)),image.pix[int(np.mean(ypix_peak5)),xpix_peak5])
                wpopt5,wpcov5=curve_fit(qalib.gauss,np.arange(len(ypix_peak5)),image.pix[ypix_peak5,int(np.mean(xpix_peak5))])

                xsigma1=np.abs(xpopt1[2])
                wsigma1=np.abs(wpopt1[2])
                xsigma2=np.abs(xpopt2[2])
                wsigma2=np.abs(wpopt2[2])
                xsigma3=np.abs(xpopt3[2])
                wsigma3=np.abs(wpopt3[2])
                xsigma4=np.abs(xpopt4[2])
                wsigma4=np.abs(wpopt4[2])
                xsigma5=np.abs(xpopt5[2])
                wsigma5=np.abs(wpopt5[2]) 

                xsig=np.array([xsigma1,xsigma2,xsigma3,xsigma4,xsigma5])
                wsig=np.array([wsigma1,wsigma2,wsigma3,wsigma4,wsigma5])
                xsigma_avg=np.mean(xsig)
                wsigma_avg=np.mean(wsig)
                xsigma.append(xsigma_avg)
                wsigma.append(wsigma_avg)

            if camera[0]=="z":
                peak_wave=np.array([z_peaks[0]-dw,z_peaks[0]+dw,z_peaks[1]-dw,z_peaks[1]+dw,z_peaks[2]-dw,z_peaks[2]+dw,z_peaks[3]-dw,z_peaks[3]+dw])
 
                xpix=psf.x(ispec=i,wavelength=peak_wave)
                ypix=psf.y(ispec=i,wavelength=peak_wave)
                xpix_peak1=np.arange(int(round(xpix[0]))-dp,int(round(xpix[1]))+dp+1,1)
                ypix_peak1=np.arange(int(round(ypix[0])),int(round(ypix[1])),1)
                xpix_peak2=np.arange(int(round(xpix[2]))-dp,int(round(xpix[3]))+dp+1,1)
                ypix_peak2=np.arange(int(round(ypix[2])),int(round(ypix[3])),1)
                xpix_peak3=np.arange(int(round(xpix[4]))-dp,int(round(xpix[5]))+dp+1,1)
                ypix_peak3=np.arange(int(round(ypix[4])),int(round(ypix[5])),1)
                xpix_peak4=np.arange(int(round(xpix[6]))-dp,int(round(xpix[7]))+dp+1,1)
                ypix_peak4=np.arange(int(round(ypix[6])),int(round(ypix[7])),1)
 
                xpopt1,xpcov1=curve_fit(qalib.gauss,np.arange(len(xpix_peak1)),image.pix[int(np.mean(ypix_peak1)),xpix_peak1])
                wpopt1,wpcov1=curve_fit(qalib.gauss,np.arange(len(ypix_peak1)),image.pix[ypix_peak1,int(np.mean(xpix_peak1))])
                xpopt2,xpcov2=curve_fit(qalib.gauss,np.arange(len(xpix_peak2)),image.pix[int(np.mean(ypix_peak2)),xpix_peak2])
                wpopt2,wpcov2=curve_fit(qalib.gauss,np.arange(len(ypix_peak2)),image.pix[ypix_peak2,int(np.mean(xpix_peak2))])
                xpopt3,xpcov3=curve_fit(qalib.gauss,np.arange(len(xpix_peak3)),image.pix[int(np.mean(ypix_peak3)),xpix_peak3])
                wpopt3,wpcov3=curve_fit(qalib.gauss,np.arange(len(ypix_peak3)),image.pix[ypix_peak3,int(np.mean(xpix_peak3))])
                xpopt4,xpcov4=curve_fit(qalib.gauss,np.arange(len(xpix_peak4)),image.pix[int(np.mean(ypix_peak4)),xpix_peak4])
                wpopt4,wpcov4=curve_fit(qalib.gauss,np.arange(len(ypix_peak4)),image.pix[ypix_peak4,int(np.mean(xpix_peak4))])

                xsigma1=np.abs(xpopt1[2])
                wsigma1=np.abs(wpopt1[2])
                xsigma2=np.abs(xpopt2[2])
                wsigma2=np.abs(wpopt2[2])
                xsigma3=np.abs(xpopt3[2])
                wsigma3=np.abs(wpopt3[2])
                xsigma4=np.abs(xpopt4[2])
                wsigma4=np.abs(wpopt4[2])

                xsig=np.array([xsigma1,xsigma2,xsigma3,xsigma4])
                wsig=np.array([wsigma1,wsigma2,wsigma3,wsigma4])
                xsigma_avg=np.mean(xsig)
                wsigma_avg=np.mean(wsig)
                xsigma.append(xsigma_avg)
                wsigma.append(wsigma_avg)
 
            if fibermap['OBJTYPE'][i]=='SKY':
                xsigma_sky=xsigma
                wsigma_sky=wsigma
 
            if amps:
                if fibermap['FIBER'][i]<240:
                    if camera[0]=="b":
                        xsig_amp1=np.array([xsigma1])
                        xsig_amp3=np.array([xsigma2,xsigma3])
                        wsig_amp1=np.array([wsigma1])
                        wsig_amp3=np.array([wsigma2,wsigma3])
                    if camera[0]=="r":
                        xsig_amp1=np.array([xsigma1,xsigma2])
                        xsig_amp3=np.array([xsigma3,xsigma4,xsigma5])
                        wsig_amp1=np.array([wsigma1,wsigma2])
                        wsig_amp3=np.array([wsigma3,wsigma4,wsigma5])
                    if camera[0]=="z":
                        xsig_amp1=np.array([xsigma1,xsigma2,xsigma3])
                        xsig_amp3=np.array([xsigma4])
                        wsig_amp1=np.array([wsigma1,wsigma2,wsigma3])
                        wsig_amp3=np.array([wsigma4])

                    xsigma_amp1.append(xsig_amp1)
                    wsigma_amp1.append(wsig_amp1)
                    xsigma_amp3.append(xsig_amp3)
                    wsigma_amp3.append(wsig_amp3)

                if fibermap['FIBER'][i]>260:
                    if camera[0]=="b":
                        xsig_amp2=np.array([xsigma1])
                        xsig_amp4=np.array([xsigma2,xsigma3])
                        wsig_amp2=np.array([wsigma1])
                        wsig_amp4=np.array([wsigma2,wsigma3])
                    if camera[0]=="r":
                        xsig_amp2=np.array([xsigma1,xsigma2])
                        xsig_amp4=np.array([xsigma3,xsigma4,xsigma5])
                        wsig_amp2=np.array([wsigma1,wsigma2])
                        wsig_amp4=np.array([wsigma3,wsigma4,wsigma5])
                    if camera[0]=="z":
                        xsig_amp2=np.array([xsigma1,xsigma2,xsigma3])
                        xsig_amp4=np.array([xsigma4])
                        wsig_amp2=np.array([wsigma1,wsigma2,wsigma3])
                        wsig_amp4=np.array([wsigma4])

                    xsigma_amp2.append(xsig_amp2)
                    wsigma_amp2.append(wsig_amp2)
                    xsigma_amp4.append(xsig_amp4)
                    wsigma_amp4.append(wsig_amp4)
  
                if fibermap['FIBER'].shape[0]<260:
                    xsigma_amp2=np.zeros(len(xsigma))
                    xsigma_amp4=np.zeros(len(xsigma))
                    wsigma_amp2=np.zeros(len(wsigma))
                    wsigma_amp4=np.zeros(len(wsigma))
 
        xsigma=np.array(xsigma)
        wsigma=np.array(wsigma)
        xsigma_med=np.median(xsigma)
        wsigma_med=np.median(wsigma)
        xsigma_med_sky=np.median(xsigma_sky)
        wsigma_med_sky=np.median(wsigma_sky)
        xamp1_med=np.median(xsigma_amp1)
        xamp2_med=np.median(xsigma_amp2)
        xamp3_med=np.median(xsigma_amp3)
        xamp4_med=np.median(xsigma_amp4)
        wamp1_med=np.median(wsigma_amp1)
        wamp2_med=np.median(wsigma_amp2)
        wamp3_med=np.median(wsigma_amp3)
        wamp4_med=np.median(wsigma_amp4)
        xsigma_amp=np.array([xamp1_med,xamp2_med,xamp3_med,xamp4_med])
        wsigma_amp=np.array([wamp1_med,wamp2_med,wamp3_med,wamp4_med])

        xshift=0.0
        wshift=0.0
        xshift_fib=[]
        wshift_fib=[]
<<<<<<< HEAD
        xshift_amp=[]
        wshift_amp=[]
        shift_warn=[]

        if param is None:
            log.info("Param is None. Using default param instead")
            param = {
                "B_PEAKS":[3914.4, 5199.3, 5201.8],
                "R_PEAKS":[6301.9, 6365.4, 7318.2, 7342.8, 7371.3],
                "Z_PEAKS":[8401.5, 8432.4, 8467.5, 9479.4, 9505.6, 9521.8],
                "XSHIFT_RANGE" : [-4.0, -2.0, 2.0, 4.0],
                "WSHIFT_RANGE":[-4.0, -2.0, 2.0, 4.0]
                }
=======
        xshift_amp=[0.0]
        wshift_amp=[0.0]
>>>>>>> 19ae2da8

        retval["PARAMS"] = param

        shift_err=[]
        if amps:
            for i in range(len(xshift_amp)):
                if xshift_amp[i] <= param['XSHIFT_ALARM_RANGE'][0] or xshift_amp[i] >= param['XSHIFT_ALARM_RANGE'][1] or wshift_amp[i] <= param['WSHIFT_ALARM_RANGE'][0] or wshift_amp[i] >= param['WSHIFT_ALARM_RANGE'][1]:
                    shift_err = 'ALARM'
                    break
                elif xshift_amp[i] <= param['XSHIFT_WARN_RANGE'][0] or xshift_amp[i] >= param['XSHIFT_WARN_RANGE'][1] or wshift_amp[i] <= param['WSHIFT_WARN_RANGE'][0] or wshift_amp[i] >= param['WSHIFT_WARN_RANGE'][1]:
                    shift_err = 'WARN'
                else:
                    if shift_err == 'WARN':
                        pass
                    else:
                        shift_err = 'NORMAL'

            retval["METRICS"]={"RA":ra,"DEC":dec, "XSIGMA":xsigma,"XSIGMA_MED":xsigma_med,"XSIGMA_MED_SKY":xsigma_med_sky,"XSIGMA_AMP":xsigma_amp,"XSHIFT":xshift,"XSHIFT_FIB":xshift_fib,"XSHIFT_AMP":xshift_amp,"WSIGMA":wsigma,"WSIGMA_MED":wsigma_med,"WSIGMA_MED_SKY":wsigma_med_sky,"WSIGMA_AMP":wsigma_amp,"WSHIFT":wshift,"WSHIFT_FIB":wshift_fib,"WSHIFT_AMP":wshift_amp,"SHIFT_ERR":shift_err}

        else:
            if xshift <= param['XSHIFT_ALARM_RANGE'][0] or xshift >= param['XSHIFT_ALARM_RANGE'][1] or wshift <= param['WSHIFT_ALARM_RANGE'][0] or wshift >= param['WSHIFT_ALARM_RANGE'][1]:
                shift_err = 'ALARM'
                pass
            elif xshift <= param['XSHIFT_WARN_RANGE'][0] or xshift >= param['XSHIFT_WARN_RANGE'][1] or wshift <= param['WSHIFT_WARN_RANGE'][1] or wshift >= param['WSHIFT_WARN_RANGE'][1]:
                shift_err = 'WARN'
            else:
                shift_err = 'NORMAL'

            retval["METRICS"]={"RA":ra,"DEC":dec, "XSIGMA":xsigma,"XSIGMA_MED":xsigma_med,"XSIGMA_MED_SKY":xsigma_med_sky,"XSHIFT":xshift,"XSHIFT_FIB":xshift_fib,"WSIGMA":wsigma,"WSIGMA_MED":wsigma_med,"WSIGMA_MED_SKY":wsigma_med_sky,"WSHIFT":wshift,"WSHIFT_FIB":wshift_fib,"SHIFT_ERR":shift_err}

        #- http post if needed
        if qlf:
            qlf_post(retval)    

        if qafile is not None:
            outfile = qa.write_qa_ql(qafile,retval)
            log.info("Output QA data is in {}".format(outfile))
        if qafig is not None:
            from desispec.qa.qa_plots_ql import plot_XWSigma
            plot_XWSigma(retval,qafig)

            log.info("Output QA fig {}".format(qafig))

        return retval
 
    def get_default_config(self):
        return {}


class Bias_From_Overscan(MonitoringAlg):
    def __init__(self,name,config,logger=None):
        if name is None or name.strip() == "":
            name="BIAS_OVERSCAN"
        import astropy
        rawtype=astropy.io.fits.hdu.hdulist.HDUList
        MonitoringAlg.__init__(self,name,rawtype,config,logger)
    def run(self,*args,**kwargs):
        if len(args) == 0 :
            raise qlexceptions.ParameterException("Missing input parameter")
        if not self.is_compatible(type(args[0])):
            raise qlexceptions.ParameterException("Incompatible input. Was expecting {} got {}".format(type(self.__inpType__),type(args[0])))

        input_raw=args[0]
        camera=kwargs["camera"]

        paname=None
        if "paname" in kwargs:
            paname=kwargs["paname"]

        amps=False
        if "amps" in kwargs:
            amps=kwargs["amps"]

        if "param" in kwargs: param=kwargs["param"]
        else: param=None

        if "qlf" in kwargs:
             qlf=kwargs["qlf"]
        else: qlf=False

        if "qafile" in kwargs: qafile = kwargs["qafile"]
        else: qafile = None

        if "qafig" in kwargs: qafig=kwargs["qafig"]
        else: qafig=None

        return self.run_qa(input_raw,camera,paname=paname,amps=amps, qafile=qafile,qafig=qafig, param=param, qlf=qlf)

    def run_qa(self,raw,camera,paname=None,amps=False,qafile=None,qafig=None, param=None, qlf=False):

        rawimage=raw[camera.upper()].data
        header=raw[camera.upper()].header

        retval={}
        retval["EXPID"]= '{0:08d}'.format(header["EXPID"])
        retval["CAMERA"] = camera
        retval["PANAME"] = paname
        retval["QATIME"] = datetime.datetime.now().isoformat()
        retval["FLAVOR"] = header["FLAVOR"]
        if retval["FLAVOR"] == 'arc':
            pass
        else:
            retval["PROGRAM"] = header["PROGRAM"]
        retval["NIGHT"] = header["NIGHT"]

        rawimage=raw[camera.upper()].data
        header=raw[camera.upper()].header

        if 'INHERIT' in header and header['INHERIT']:
            h0 = raw[0].header
            for key in h0:
                if key not in header:
                    header[key] = h0[key]

        data=[]
        row_data_amp1=[]
        row_data_amp2=[]
        row_data_amp3=[]
        row_data_amp4=[]
        bias_overscan=[]        
        for kk in ['1','2','3','4']:
            from desispec.preproc import _parse_sec_keyword
            
            sel=_parse_sec_keyword(header['BIASSEC'+kk])
            #- Obtain counts/second in bias region
            pixdata=rawimage[sel]/header["EXPTIME"]
            if kk == '1':
                for i in range(pixdata.shape[0]):
                    row_amp1=pixdata[i]
                    row_data_amp1.append(row_amp1)
            if kk == '2':
                for i in range(pixdata.shape[0]):
                    row_amp2=pixdata[i]
                    row_data_amp2.append(row_amp2)
            if kk == '3':
                for i in range(pixdata.shape[0]):
                    row_amp3=pixdata[i]
                    row_data_amp3.append(row_amp3)
            if kk == '4':
                for i in range(pixdata.shape[0]):
                    row_amp4=pixdata[i]
                    row_data_amp4.append(row_amp4)
            #- Compute statistics of the bias region that only reject
            #  the 0.5% of smallest and largest values. (from sdssproc) 
            isort=np.sort(pixdata.ravel())
            nn=isort.shape[0]
            bias=np.mean(isort[int(0.005*nn) : int(0.995*nn)])
            bias_overscan.append(bias)
            data.append(isort)

        row_data_bottom=[]
        row_data_top=[]
        for i in range(len(row_data_amp1)):
            row_data_lower=np.concatenate((row_data_amp1[i],row_data_amp2[i]))
            row_data_upper=np.concatenate((row_data_amp3[i],row_data_amp4[i]))
            row_data_bottom.append(row_data_lower)
            row_data_top.append(row_data_upper)
        row_data=np.concatenate((row_data_bottom,row_data_top))

        mean_row=[]
        for i in range(len(row_data)):
            mean=np.mean(row_data[i])
            mean_row.append(mean)

        full_data=np.concatenate((data[0],data[1],data[2],data[3])).ravel()
        bias=np.mean(bias_overscan)

        if param is None:
            log.info("Param is None. Using default param instead")
            param = dict(
                PERCENTILES=[68.2,95.4,99.7],
                DIFF_WARN_RANGE=[-1.0, 1.0],
                DIFF_ALARM_RANGE=[-2.0, 2.0]
                )

        sig1_lo = np.percentile(full_data,(100.-param['PERCENTILES'][0])/2.)
        sig1_hi = np.percentile(full_data,100.-sig1_lo)
        sig2_lo = np.percentile(full_data,(100.-param['PERCENTILES'][1])/2.)
        sig2_hi = np.percentile(full_data,100.-sig2_lo)
        sig3_lo = np.percentile(full_data,(100.-param['PERCENTILES'][2])/2.)
        sig3_hi = np.percentile(full_data,100.-sig3_lo)

        diff1sig = sig1_hi - sig1_lo
        diff2sig = sig2_hi - sig2_lo
        diff3sig = sig3_hi - sig3_lo

        sig5_value = np.percentile(full_data,100.-99.99994)
        data5sig = len(np.where(full_data <= sig5_value)[0])

        retval["PARAMS"] = param

        biasdiff_err=[]
        if amps:
            bias_amps=np.array(bias_overscan)
            for i in range(len(bias_amps)):
                if bias_amps[i] <= param['DIFF_ALARM_RANGE'][0] or bias_amps[i] >= param['DIFF_ALARM_RANGE'][1]:
                    biasdiff_err = 'ALARM'
                    break
                elif bias_amps[i] <= param['DIFF_WARN_RANGE'][0] or bias_amps[i] >= param['DIFF_WARN_RANGE'][1]:
                    biasdiff_err = 'WARN'
                else:
                    if biasdiff_err == 'WARN':
                        pass
                    else:
                        biasdiff_err = 'NORMAL'

            retval["METRICS"]={'BIAS':bias,'BIAS_AMP':bias_amps,"DIFF1SIG":diff1sig,"DIFF2SIG":diff2sig,"DIFF3SIG":diff3sig,"DATA5SIG":data5sig,"MEANBIAS_ROW":mean_row,"BIASDIFF_ERR":biasdiff_err}

        else:
            if bias <= param['DIFF_ALARM_RANGE'][0] or bias >= param['DIFF_ALARM_RANGE'][1]:
                biasdiff_err = 'ALARM'
                pass
            elif bias <= param['DIFF_ALARM_RANGE'][0] or bias >= param['DIFF_WARN_RANGE'][1]:
                biasdiff_err = 'WARN'
            else:
                biasdiff_err = 'NORMAL'

            retval["METRICS"]={'BIAS':bias,"DIFF1SIG":diff1sig,"DIFF2SIG":diff2sig,"DIFF3SIG":diff3sig,"DATA5SIG":data5sig,"MEANBIAS_ROW":mean_row,"BIASDIFF_ERR":biasdiff_err}

        #- http post if needed
        if qlf:
            qlf_post(retval)    

        if qafile is not None:
            outfile = qa.write_qa_ql(qafile,retval)
            log.info("Output QA data is in {}".format(outfile))
        if qafig is not None:
            from desispec.qa.qa_plots_ql import plot_bias_overscan
            plot_bias_overscan(retval,qafig)
            
            log.info("Output QA fig {}".format(qafig))                   
        
        return retval

    def get_default_config(self):
        return {}

class CountSpectralBins(MonitoringAlg):

    def __init__(self,name,config,logger=None):
        if name is None or name.strip() == "":
            name="COUNTBINS"
        from  desispec.frame import Frame as fr
        MonitoringAlg.__init__(self,name,fr,config,logger)
    def run(self,*args,**kwargs):
        if len(args) == 0 :
            raise qlexceptions.ParameterException("Missing input parameter")
        if not self.is_compatible(type(args[0])):
            raise qlexceptions.ParameterException("Incompatible input. Was expecting {} got {}".format(type(self.__inpType__),type(args[0])))

        fibermap=kwargs['FiberMap']
        input_frame=args[0]

        paname=None
        if "paname" in kwargs:
            paname=kwargs["paname"]

        amps=False
        if "amps" in kwargs:
            amps=kwargs["amps"]

        psf = None
        if "PSFFile" in kwargs: 
            psf=kwargs["PSFFile"]

        if "param" in kwargs: param=kwargs["param"]
        else: param=None

        if "qlf" in kwargs:
             qlf=kwargs["qlf"]
        else: qlf=False

        if "qafile" in kwargs: qafile = kwargs["qafile"]
        else: qafile = None

        if "qafig" in kwargs: qafig=kwargs["qafig"]
        else: qafig=None

        return self.run_qa(fibermap,input_frame,paname=paname,amps=amps,psf=psf, qafile=qafile,qafig=qafig, param=param, qlf=qlf)


    def run_qa(self,fibermap,frame,paname=None,psf=None,amps=False,qafile=None,qafig=None,param=None, qlf=False):

        #- qa dictionary 
        retval={}
        retval["PANAME"] = paname
        retval["QATIME"] = datetime.datetime.now().isoformat()
        retval["EXPID"] = '{0:08d}'.format(frame.meta["EXPID"])
        retval["CAMERA"] = frame.meta["CAMERA"]
        retval["PROGRAM"] = frame.meta["PROGRAM"]
        retval["FLAVOR"] = frame.meta["FLAVOR"]
        retval["NIGHT"] = frame.meta["NIGHT"]

        ra = fibermap["RA_TARGET"]
        dec = fibermap["DEC_TARGET"]

        if fibermap["OBJTYPE"][0] == 'ARC':
            import desispec.psf
            psf=desispec.psf.PSF(psf)

        grid=np.gradient(frame.wave)
        if not np.all(grid[0]==grid[1:]): 
            log.info("grid_size is NOT UNIFORM")

        if param is None:
            log.info("Param is None. Using default param instead")
            param = dict(
                         CUTLO = 100,   # low threshold for number of counts
                         CUTMED = 250,
                         CUTHI = 500,
                         NGOOD_WARN_RANGE = [490, 500],
                         NGOOD_ALARM_RANGE = [480, 500]
                         )

        retval["PARAMS"] = param

        nbinshi_temp=[]
        
        countslo=qalib.countbins(frame.flux,threshold=param['CUTLO'])
        countsmed=qalib.countbins(frame.flux,threshold=param['CUTMED'])
        countshi=qalib.countbins(frame.flux,threshold=param['CUTHI'])

        goodfibers=np.where(countshi>0)[0] #- fibers with at least one bin higher than cuthi counts
        ngoodfibers=goodfibers.shape[0]

        leftmax=None
        rightmax=None
        bottommax=None
        topmin=None

        ngood_err=[]
        if ngoodfibers <= param['NGOOD_ALARM_RANGE'][0] or ngoodfibers >= param['NGOOD_ALARM_RANGE'][1]:
            ngood_err = 'ALARM'
            pass
        elif ngoodfibers <= param['NGOOD_WARN_RANGE'][0] or ngoodfibers >= param['NGOOD_WARN_RANGE'][1]:
            ngood_err = 'WARN'
        else:
            ngood_err = 'NORMAL'

        if amps:
            #- get the pixel boundary and fiducial boundary in flux-wavelength space

            leftmax,rightmin,bottommax,topmin = qalib.fiducialregion(frame,psf)  
            fidboundary=qalib.slice_fidboundary(frame,leftmax,rightmin,bottommax,topmin)          
            countslo_amp1=qalib.countbins(frame.flux[fidboundary[0]],threshold=param['CUTLO'])
            averagelo_amp1=np.mean(countslo_amp1)
            countsmed_amp1=qalib.countbins(frame.flux[fidboundary[0]],threshold=param['CUTMED'])
            averagemed_amp1=np.mean(countsmed_amp1)
            countshi_amp1=qalib.countbins(frame.flux[fidboundary[0]],threshold=param['CUTHI'])
            averagehi_amp1=np.mean(countshi_amp1)

            countslo_amp3=qalib.countbins(frame.flux[fidboundary[2]],threshold=param['CUTLO'])
            averagelo_amp3=np.mean(countslo_amp3)
            countsmed_amp3=qalib.countbins(frame.flux[fidboundary[2]],threshold=param['CUTMED'])
            averagemed_amp3=np.mean(countsmed_amp3)
            countshi_amp3=qalib.countbins(frame.flux[fidboundary[2]],threshold=param['CUTHI'])
            averagehi_amp3=np.mean(countshi_amp3)


            if fidboundary[1][0].start is not None: #- to the right bottom of the CCD

                countslo_amp2=qalib.countbins(frame.flux[fidboundary[1]],threshold=param['CUTLO'])
                averagelo_amp2=np.mean(countslo_amp2)
                countsmed_amp2=qalib.countbins(frame.flux[fidboundary[1]],threshold=param['CUTMED'])
                averagemed_amp2=np.mean(countsmed_amp2)
                countshi_amp2=qalib.countbins(frame.flux[fidboundary[1]],threshold=param['CUTHI'])
                averagehi_amp2=np.mean(countshi_amp2)

            else:
                averagelo_amp2=0.
                averagemed_amp2=0.
                averagehi_amp2=0.

            if fidboundary[3][0].start is not None: #- to the right top of the CCD

                countslo_amp4=qalib.countbins(frame.flux[fidboundary[3]],threshold=param['CUTLO'])
                averagelo_amp4=np.mean(countslo_amp4)
                countsmed_amp4=qalib.countbins(frame.flux[fidboundary[3]],threshold=param['CUTMED'])
                averagemed_amp4=np.mean(countsmed_amp4)
                countshi_amp4=qalib.countbins(frame.flux[fidboundary[3]],threshold=param['CUTHI'])
                averagehi_amp4=np.mean(countshi_amp4)

            else:
                averagelo_amp4=0.
                averagemed_amp4=0.
                averagehi_amp4=0.

            averagelo_amps=np.array([averagelo_amp1,averagelo_amp2,averagelo_amp3,averagelo_amp4])
            averagemed_amps=np.array([averagemed_amp1,averagemed_amp2,averagemed_amp3,averagemed_amp4])
            averagehi_amps=np.array([averagehi_amp1,averagehi_amp2,averagehi_amp3,averagehi_amp4])

            retval["METRICS"]={"RA":ra,"DEC":dec, "NBINSLOW":countslo,"NBINSMED":countsmed,"NBINSHIGH":countshi, "NBINSLOW_AMP":averagelo_amps,"NBINSMED_AMP":averagemed_amps,"NBINSHIGH_AMP":averagehi_amps, "NGOODFIBERS": ngoodfibers, "NBINSHI_TEMP":nbinshi_temp,"NGOOD_ERR":ngood_err}
        else:
            retval["METRICS"]={"RA":ra,"DEC":dec, "NBINSLOW":countslo,"NBINSMED":countsmed,"NBINSHIGH":countshi,"NGOODFIBERS": ngoodfibers, "NBINSHI_TEMP":nbinshi_temp,"NGOOD_ERR":ngood_err}

        retval["LEFT_MAX_FIBER"]=int(leftmax)
        retval["RIGHT_MIN_FIBER"]=int(rightmin)
        retval["BOTTOM_MAX_WAVE_INDEX"]=int(bottommax)
        retval["TOP_MIN_WAVE_INDEX"]=int(topmin)

        #- http post if needed
        if qlf:
            qlf_post(retval)    

        if qafile is not None:
            outfile = qa.write_qa_ql(qafile,retval)
            log.info("Output QA data is in {}".format(outfile))
        if qafig is not None:
            from desispec.qa.qa_plots_ql import plot_countspectralbins
            plot_countspectralbins(retval,qafig)
            
            log.info("Output QA fig {}".format(qafig))                   
        
        return retval

class Sky_Residual(MonitoringAlg):
    """ 
    Use offline sky_residual function to calculate sky residuals
    """
    def __init__(self,name,config,logger=None):
        if name is None or name.strip() == "":
            name="RESIDUAL"
        from  desispec.frame import Frame as fr
        MonitoringAlg.__init__(self,name,fr,config,logger)
    def run(self,*args,**kwargs):
        from desispec.io.sky import read_sky
        if len(args) == 0 :
            raise qlexceptions.ParameterException("Missing input parameter")
        if not self.is_compatible(type(args[0])):
            raise qlexceptions.ParameterException("Incompatible input. Was expecting {} got {}".format(type(self.__inpType__),type(args[0])))

        fibermap=kwargs['FiberMap']
        input_frame=args[0] #- should be sky subtracted
        skymodel=args[1] #- should be skymodel evaluated
        if "SkyFile" in kwargs:
            from desispec.io.sky import read_sky
            skyfile=kwargs["SkyFile"]    #- Read sky model file itself from an argument
            log.info("Using given sky file {} for subtraction".format(skyfile))

            skymodel=read_sky(skyfile)

        amps=False
        if "amps" in kwargs:
            amps=kwargs["amps"]

        dict_countbins=None
        if "dict_countbins" in kwargs:
            dict_countbins=kwargs["dict_countbins"]
        
        paname=None
        if "paname" in kwargs:
            paname=kwargs["paname"]

        if "param" in kwargs: param=kwargs["param"]
        else: param=None

        if "qlf" in kwargs:
             qlf=kwargs["qlf"]
        else: qlf=False

        if "qafile" in kwargs: qafile = kwargs["qafile"]
        else: qafile = None

        if "qafig" in kwargs: qafig=kwargs["qafig"]
        else: qafig = None
        
        return self.run_qa(fibermap,input_frame,paname=paname,skymodel=skymodel,amps=amps, dict_countbins=dict_countbins, qafile=qafile,qafig=qafig, param=param, qlf=qlf)


    def run_qa(self,fibermap,frame,paname=None,skymodel=None,amps=False,dict_countbins=None, qafile=None,qafig=None, param=None, qlf=False):
        from desispec.sky import qa_skysub

        if skymodel is None:
            raise IOError("Must have skymodel to find residual. It can't be None")
        #- return values
        retval={}
        retval["PANAME"] = paname
        retval["QATIME"] = datetime.datetime.now().isoformat()
        retval["EXPID"] = '{0:08d}'.format(frame.meta["EXPID"])
        retval["CAMERA"] = frame.meta["CAMERA"]
        retval["PROGRAM"] = frame.meta["PROGRAM"]
        retval["FLAVOR"] = frame.meta["FLAVOR"]
        retval["NIGHT"] = frame.meta["NIGHT"]

        ra = fibermap["RA_TARGET"]
        dec = fibermap["DEC_TARGET"]

        if param is None:
            log.info("Param is None. Using default param instead")
            param = dict(BIN_SZ=0.1, #- Bin size for histograms
                         PCHI_RESID=0.05, # P(Chi^2) limit for bad skyfiber model residuals
                         PER_RESID=95.,   # Percentile for residual distribution
                         SKYRESID_WARN_RANGE=[-5.0, 5.0],
                         SKYRESID_ALARM_RANGE=[-10.0, 10.0]
                        )

        retval["PARAMS"] = param
        qadict=qalib.sky_resid(param,frame,skymodel,quick_look=True)

        retval["METRICS"] = {}
        for key in qadict.keys():
            retval["METRICS"][key] = qadict[key]

        if qlf:
            qlf_post(retval)    

#        skyresid_err=[]
#        if qadict['MED_RESID'] <= param['SKYRESID_ALARM_RANGE'][0] or qadict['MED_RESID'] >= param['SKYRESID_ALARM_RANGE'][1]:
#            skyresid_err = 'ALARM'
#            pass
#        elif qadict['MED_RESID'] <= param['SKYRESID_WARN_RANGE'][0] or qadict['MED_RESID'] >= param['SKYRESID_WARN_RANGE'][1]:
#            skyresid_err = 'WARN'
#        else:
#            skyresid_err = 'NORMAL'

#        retval["METRICS"]["SKY_RESID_ERR"]=skyresid_err

        if qafile is not None:
            outfile = qa.write_qa_ql(qafile,retval)
            log.info("Output QA data is in {}".format(outfile))
        if qafig is not None:
            from desispec.qa.qa_plots_ql import plot_residuals
            plot_residuals(retval,qafig)
            
            log.info("Output QA fig {}".format(qafig))            

        return retval
        
class Calculate_SNR(MonitoringAlg):
    def __init__(self,name,config,logger=None):
        if name is None or name.strip() == "":
            name="SNR"
        from  desispec.frame import Frame as fr
        MonitoringAlg.__init__(self,name,fr,config,logger)
    def run(self,*args,**kwargs):
        from desispec.io.sky import read_sky
        if len(args) == 0 :
            raise qlexceptions.ParameterException("Missing input parameter")
        if not self.is_compatible(type(args[0])):
            raise qlexceptions.ParameterException("Incompatible input. Was expecting {} got {}".format(type(self.__inpType__),type(args[0])))

        fibermap=kwargs['FiberMap']
        input_frame=args[0]

        amps=False
        if "amps" in kwargs:
            amps=kwargs["amps"]

        dict_countbins=None
        if "dict_countbins" in kwargs:
            dict_countbins=kwargs["dict_countbins"]

        if "param" in kwargs: param=kwargs["param"]
        else: param=None
        paname=None
        if "paname" in kwargs:
            paname=kwargs["paname"]

        if "qlf" in kwargs:
             qlf=kwargs["qlf"]
        else: qlf=False

        if "qafile" in kwargs: qafile = kwargs["qafile"]
        else: qafile = None

        if "qafig" in kwargs: qafig=kwargs["qafig"]
        else: qafig = None

        return self.run_qa(fibermap,input_frame,paname=paname,amps=amps,dict_countbins=dict_countbins, qafile=qafile,qafig=qafig, param=param, qlf=qlf)


    def run_qa(self,fibermap,frame,paname=None,amps=False,dict_countbins=None, qafile=None,qafig=None, qlf=False, param=None):

        #- return values
        retval={}
        retval["PANAME"] = paname
        retval["QATIME"] = datetime.datetime.now().isoformat()
        retval["EXPID"] = '{0:08d}'.format(frame.meta["EXPID"])
        retval["CAMERA"] = frame.meta["CAMERA"]
        retval["PROGRAM"] = frame.meta["PROGRAM"]
        retval["FLAVOR"] = frame.meta["FLAVOR"]
        retval["NIGHT"] = frame.meta["NIGHT"]

        ra = fibermap["RA_TARGET"]
        dec = fibermap["DEC_TARGET"]

        #- select band for mag, using DECAM_R if present
        if param is None:
            log.info("Param is None. Using default param instead")
            param = dict(
                SNR_FLUXTHRESH=0.0, # Minimum value of flux to go into SNR calc. 
                FIDSNR_WARN_RANGE=[6.5, 7.5],
                FIDSNR_ALARM_RANGE=[6.0, 8.0],
                FIDMAG=22.
                )

        fidboundary=None
        if amps: 
            #- get the pixel boundary and fiducial boundary in flux-wavelength space
            leftmax = dict_countbins["LEFT_MAX_FIBER"]
            rightmin = dict_countbins["RIGHT_MIN_FIBER"]
            bottommax = dict_countbins["BOTTOM_MAX_WAVE_INDEX"]
            topmin = dict_countbins["TOP_MIN_WAVE_INDEX"]
            fidboundary = qalib.slice_fidboundary(frame,leftmax,rightmin,bottommax,topmin)
        #qadict = qalib.SignalVsNoise(frame,param,fidboundary=fidboundary)
        qadict = qalib.SNRFit(frame,param,fidboundary=fidboundary)

        #- Check for inf and nans in missing magnitudes for json support of QLF #TODO review this later
        for mag in [qadict["ELG_SNR_MAG"][1],qadict["LRG_SNR_MAG"][1],qadict["QSO_SNR_MAG"][1],qadict["STAR_SNR_MAG"][1]]:
            k=np.where(~np.isfinite(mag))[0]
            if len(k) > 0:
                log.warning("{} objects have no or unphysical magnitudes".format(len(k)))
            mag=np.array(mag)
            mag[k]=26.  #- Putting 26, so as to make sure within reasonable range for plots.
        retval["METRICS"] = qadict
        retval["PARAMS"] = param

        snrwarn=[]
        if qadict["ELG_FIDMAG_SNR"] <= param['FIDSNR_ALARM_RANGE'][0] or qadict["ELG_FIDMAG_SNR"] >= param['FIDSNR_ALARM_RANGE'][1]:
            snrwarn = 'ALARM'
            pass
        elif qadict["ELG_FIDMAG_SNR"] <= param['FIDSNR_WARN_RANGE'][0] or qadict["ELG_FIDMAG_SNR"] >= param['FIDSNR_WARN_RANGE'][1]:
            snrwarn = 'WARN'
        else:
            snrwarn = 'NORMAL'

        retval["METRICS"]["FIDSNR_WARN"] = snrwarn

        #- http post if valid
        if qlf:
            qlf_post(retval)            

        if qafile is not None:
            outfile = qa.write_qa_ql(qafile,retval)
            log.info("Output QA data is in {}".format(outfile))
        if qafig is not None:
            from desispec.qa.qa_plots_ql import plot_SNR
            plot_SNR(retval,qafig)         
            log.info("Output QA fig {}".format(qafig))

        return retval

    def get_default_config(self):
        return {}
<|MERGE_RESOLUTION|>--- conflicted
+++ resolved
@@ -138,7 +138,6 @@
 
         rmsdiff_err=[]
         if amps:
-<<<<<<< HEAD
             rms_amps=[]
             rms_over_amps=[]
             overscan_values=[]
@@ -156,22 +155,6 @@
             rmsover=np.std(overscan_values)
 
             retval["METRICS"]={"RMS":rmsccd,"RMS_OVER":rmsover,"RMS_AMP":np.array(rms_amps),"RESULT":rmsccd,"RMS_OVER_AMP":np.array(rms_over_amps),"RMS_ROW":rms_row,"EXPNUM_WARN":expnum}
-=======
-            for i in range(len(rms_over_amps)):
-                if rms_over_amps[i] <= param['RMS_ALARM_RANGE'][0] or rms_over_amps[i] >= param['RMS_ALARM_RANGE'][1]:
-                    rmsdiff_err = 'ALARM'
-                    break
-                elif rms_over_amps[i] <= param['RMS_WARN_RANGE'][0] or rms_over_amps[i] >= param['RMS_WARN_RANGE'][1]:
-                    rmsdiff_err = 'WARN'
-                else:
-                    if rmsdiff_err == 'WARN':
-                        pass
-                    else:
-                        rmsdiff_err = 'NORMAL'
-
-            retval["METRICS"]={"RMS":rmsccd,"RMS_OVER":rmsover,"RMS_AMP":np.array(rms_amps),"RMS_OVER_AMP":np.array(rms_over_amps),"RMS_ROW":rms_row,"RMSDIFF_ERR":rmsdiff_err,"EXPNUM_WARN":expnum}
-
->>>>>>> 19ae2da8
         else:
             if rmsover <= param['RMS_ALARM_RANGE'][0] or rmsover >= param['RMS_ALARM_RANGE'][1]:
                 rmsdiff_err = 'ALARM'
@@ -249,20 +232,11 @@
 
         if param is None:
             log.info("Param is None. Using default param instead")
-<<<<<<< HEAD
             param = {
                  "CUTLO" : 3,   # low threshold for number of counts in sigmas
                  "CUTHI" : 10, 
                  "NPIX_RANGE" : [50.0, 200.0, 500.0, 650.0]
                  }
-=======
-            param = dict(
-                 CUTLO = 3,   # low threshold for number of counts in sigmas
-                 CUTHI = 10, 
-                 NPIX_WARN_RANGE = [200.0, 500.0],
-                 NPIX_ALARM_RANGE = [50.0, 650.0]
-                 )
->>>>>>> 19ae2da8
 
         retval["PARAMS"] = param
 
@@ -398,16 +372,9 @@
 
         if param is None:
             log.info("Param is None. Using default param instead")
-<<<<<<< HEAD
             param = {
                 "MAGDIFF_RANGE": [-1.0, -0.5, 0.5, 1.0]
                 }
-=======
-            param = dict(
-                MAGDIFF_WARN_RANGE = [-0.5, 0.5],
-                MAGDIFF_ALARM_RANGE = [-1.0, 1.0]
-                )
->>>>>>> 19ae2da8
 
         retval["PARAMS"] = param
 
@@ -561,7 +528,6 @@
 
         if param is None:
             log.info("Param is None. Using default param instead")
-<<<<<<< HEAD
             param = {
                 "B_CONT":[(4000, 4500), (5250, 5550)],
                 "R_CONT":[(5950, 6200), (6990, 7230)],
@@ -569,20 +535,6 @@
                 "SKYCONT_RANGE":[50.0, 100.0, 400.0, 600.0]
                 }
 
-=======
-            from desispec.io import read_params
-            desi_params = read_params()
-            param = {}
-            for key in ['B_CONT','R_CONT', 'Z_CONT', 'SKYCONT_WARN_RANGE', 'SKYCONT_ALARM_RANGE']:
-                param[key] = desi_params['qa']['skysub']['PARAMS'][key]
-            #param = dict(
-            #    B_CONT=[(4000, 4500), (5250, 5550)],
-            #    R_CONT=[(5950, 6200), (6990, 7230)],
-            #    Z_CONT=[(8120, 8270), (9110, 9280)],
-            #    SKYCONT_WARN_RANGE=[100.0, 400.0],
-            #    SKYCONT_ALARM_RANGE=[50.0, 600.0]
-            #)
->>>>>>> 19ae2da8
         retval["PARAMS"] = param
 
         skyfiber, contfiberlow, contfiberhigh, meancontfiber, skycont = qalib.sky_continuum(
@@ -833,22 +785,12 @@
 
         if param is None:
             log.info("Param is None. Using default param instead")
-<<<<<<< HEAD
             param ={
                 "B_PEAKS":[3914.4, 5199.3, 5201.8],
                 "R_PEAKS":[6301.9, 6365.4, 7318.2, 7342.8, 7371.3],
                 "Z_PEAKS":[8401.5, 8432.4, 8467.5, 9479.4, 9505.6, 9521.8],
                 "SUMCOUNT_RANGE":[500.0, 1000.0, 20000.0, 40000.0]
                 }
-=======
-            param = dict(
-                B_PEAKS=[3914.4, 5199.3, 5201.8],
-                R_PEAKS=[6301.9, 6365.4, 7318.2, 7342.8, 7371.3],
-                Z_PEAKS=[8401.5, 8432.4, 8467.5, 9479.4, 9505.6, 9521.8],
-                SUMCOUNT_WARN_RANGE=[1000.0, 20000.0],
-                SUMCOUNT_ALARM_RANGE=[500.0, 40000.0]
-                )
->>>>>>> 19ae2da8
 
         retval["PARAMS"] = param
 
@@ -1208,7 +1150,6 @@
         wshift=0.0
         xshift_fib=[]
         wshift_fib=[]
-<<<<<<< HEAD
         xshift_amp=[]
         wshift_amp=[]
         shift_warn=[]
@@ -1222,10 +1163,6 @@
                 "XSHIFT_RANGE" : [-4.0, -2.0, 2.0, 4.0],
                 "WSHIFT_RANGE":[-4.0, -2.0, 2.0, 4.0]
                 }
-=======
-        xshift_amp=[0.0]
-        wshift_amp=[0.0]
->>>>>>> 19ae2da8
 
         retval["PARAMS"] = param
 
