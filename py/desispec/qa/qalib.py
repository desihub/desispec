--- conflicted
+++ resolved
@@ -629,7 +629,7 @@
     qadict["OBJLIST"]=list(objlist)
 
     #- Set up fit of SNR vs. Magnitude
-<<<<<<< HEAD
+
     #- Using astronomical SNR equation, fitting 'a'(throughput) and 'B'(sky background)
     #- If read noise is not available, fit 'a' and 'B+R**2'
 #    r2=0.
@@ -660,28 +660,7 @@
 
 #    initialParams=[0.1,0.1]
 #    qadict["r2"]=r2
-=======
-    try:
-        #- Get read noise from Get_RMS TODO: use header information for this
-        rfile=findfile('ql_getrms_file',int(night),int(expid),camera,specprod_dir=os.environ['QL_SPEC_REDUX'])
-        with open(rfile) as rf:
-            rmsfile=yaml.load(rf)
-        rmsval=rmsfile["METRICS"]["NOISE"]
-        #- The factor of 1e-3 is a very basic (and temporary!!) flux calibration
-        #- used to convert read noise to proper flux units
-        r2=1e-3*rmsval**2
-    except:
-        r2 = 0.
-        log.info("Was not able to obtain read noise from prior knowledge, fitting B+R**2...")
-
-    #- Using astronomical SNR equation, fitting 'a'(throughput) and 'B'(sky background)
-    #- If read noise is not available, fit 'a' and 'B+R**2'
-    funcMap = s2n_funcs(exptime=exptime, r2=r2)
-
-    fitfunc=funcMap["astro"]
-    initialParams=[0.1,0.1]
-    qadict["r2"]=r2
->>>>>>> 722240ca
+
 
     neg_snr_tot=[]
     #- neg_snr_tot counts the number of times a fiber has a negative median SNR.  This should 
