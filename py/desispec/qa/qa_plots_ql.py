--- conflicted
+++ resolved
@@ -61,77 +61,6 @@
     ax3.tick_params(axis='y',labelsize=10)
     ax3.set_xlim(0)
 
-<<<<<<< HEAD
-    #- plotting if amp is turned on
-    if "NBINSLOW_AMP" in qa_dict["METRICS"]:
-
-        binslo_amp=qa_dict["METRICS"]["NBINSLOW_AMP"]
-        binsmed_amp=qa_dict["METRICS"]["NBINSMED_AMP"]
-        binshi_amp=qa_dict["METRICS"]["NBINSHIGH_AMP"]
-    
-        heatmap1=ax4.pcolor(binslo_amp.reshape(2,2),cmap=plt.cm.OrRd)
-        ax4.set_xlabel("Avg. bins > counts: {:d} (per Amp)".format(cutlo),fontsize=8)
-        ax4.tick_params(axis='x',labelsize=10,labelbottom=False)
-        ax4.tick_params(axis='y',labelsize=10,labelleft=False)
-        ax4.annotate("Amp 1\n{:.1f}".format(binslo_amp[0]),
-                 xy=(0.4,0.4),
-                 fontsize=10
-                 )
-        ax4.annotate("Amp 2\n{:.1f}".format(binslo_amp[1]),
-                 xy=(1.4,0.4),
-                 fontsize=10
-                 )
-        ax4.annotate("Amp 3\n{:.1f}".format(binslo_amp[2]),
-                 xy=(0.4,1.4),
-                 fontsize=10
-                 )
-        ax4.annotate("Amp 4\n{:.1f}".format(binslo_amp[3]),
-                 xy=(1.4,1.4),
-                 fontsize=10
-                 )
-        heatmap2=ax5.pcolor(binsmed_amp.reshape(2,2),cmap=plt.cm.OrRd)
-        ax5.set_xlabel("Avg. bins > counts: {:d} (per Amp)".format(cutmed),fontsize=8)
-        ax5.tick_params(axis='x',labelsize=10,labelbottom=False)
-        ax5.tick_params(axis='y',labelsize=10,labelleft=False)
-        ax5.annotate("Amp 1\n{:.1f}".format(binsmed_amp[0]),
-                 xy=(0.4,0.4),
-                 fontsize=10
-                 )
-        ax5.annotate("Amp 2\n{:.1f}".format(binsmed_amp[1]),
-                 xy=(1.4,0.4),
-                 fontsize=10
-                 )
-        ax5.annotate("Amp 3\n{:.1f}".format(binsmed_amp[2]),
-                 xy=(0.4,1.4),
-                 fontsize=10
-                 )
-        ax5.annotate("Amp 4\n{:.1f}".format(binsmed_amp[3]),
-                 xy=(1.4,1.4),
-                 fontsize=10
-                 )
-
-        heatmap3=ax6.pcolor(binshi_amp.reshape(2,2),cmap=plt.cm.OrRd)
-        ax6.set_xlabel("Avg. bins > counts: {:d} (per Amp)".format(cuthi),fontsize=8)
-        ax6.tick_params(axis='x',labelsize=10,labelbottom=False)
-        ax6.tick_params(axis='y',labelsize=10,labelleft=False)
-        ax6.annotate("Amp 1\n{:.1f}".format(binshi_amp[0]),
-                 xy=(0.4,0.4),
-                 fontsize=10
-                 )
-        ax6.annotate("Amp 2\n{:.1f}".format(binshi_amp[1]),
-                 xy=(1.4,0.4),
-                 fontsize=10
-                 )
-        ax6.annotate("Amp 3\n{:.1f}".format(binshi_amp[2]),
-                 xy=(0.4,1.4),
-                 fontsize=10
-                 )
-        ax6.annotate("Amp 4\n{:.1f}".format(binshi_amp[3]),
-                 xy=(1.4,1.4),
-                 fontsize=10
-                 )
-=======
->>>>>>> d18c72ae
     plt.tight_layout()
     fig.savefig(outfile)
 
@@ -254,10 +183,10 @@
     camera=qa_dict["CAMERA"]
     expid=qa_dict["EXPID"]
     pa=qa_dict["PANAME"]
-    xsigma=qa_dict["METRICS"]["XSIGMA"]
-    wsigma=qa_dict["METRICS"]["WSIGMA"]
-    xsigma_med=qa_dict["METRICS"]["XSIGMA_MED"]
-    wsigma_med=qa_dict["METRICS"]["WSIGMA_MED"]
+    xsigma=qa_dict["METRICS"]["XWSIGMA"][0]
+    wsigma=qa_dict["METRICS"]["XWSIGMA"][1]
+    xsigma_med=qa_dict["METRICS"]["XWSIGMA_SHIFT"][0][0]
+    wsigma_med=qa_dict["METRICS"]["XWSIGMA_SHIFT"][0][1]
     xfiber=np.arange(xsigma.shape[0])
     wfiber=np.arange(wsigma.shape[0])
 
@@ -426,35 +355,6 @@
     ax1.xaxis.set_major_locator(ticker.AutoLocator())
     #ax1.set_xticklabels(std_fiberid)
     
-<<<<<<< HEAD
-    if "INTEG_AVG_AMP" in qa_dict["METRICS"]:
-
-        std_integral_amp=np.array(qa_dict["METRICS"]["INTEG_AVG_AMP"])
-        ax2=fig.add_subplot(212)
-        heatmap1=ax2.pcolor(std_integral_amp.reshape(2,2),cmap=plt.cm.OrRd)
-        plt.title('Integral Average = {:.4f}'.format(std_integral_avg), fontsize=10)
-        ax2.set_xlabel("Average integrals of STD spectra (photon counts)",fontsize=10)
-        ax2.tick_params(axis='x',labelsize=10,labelbottom=False)
-        ax2.tick_params(axis='y',labelsize=10,labelleft=False)
-        ax2.annotate("Amp 1\n{:.1f}".format(std_integral_amp[0]),
-                 xy=(0.4,0.4),
-                 fontsize=10
-                 )
-        ax2.annotate("Amp 2\n{:.1f}".format(std_integral_amp[1]),
-                 xy=(1.4,0.4),
-                 fontsize=10
-                 )
-        ax2.annotate("Amp 3\n{:.1f}".format(std_integral_amp[2]),
-                 xy=(0.4,1.4),
-                 fontsize=10
-                 )
-        ax2.annotate("Amp 4\n{:.1f}".format(std_integral_amp[3]),
-                 xy=(1.4,1.4),
-                 fontsize=10
-                 )
-
-=======
->>>>>>> d18c72ae
     plt.tight_layout()
     fig.savefig(outfile)
 
@@ -463,23 +363,6 @@
     Plot mean sky continuum from lower and higher wavelength range for each 
     fiber and accross amps.
     
-<<<<<<< HEAD
-=======
-    Example qa_dict::
-        
-        {'ARM': 'r',
-        'EXPID': '00000006',
-        'QATIME': '2016-08-02T14:40:02.766684,
-        'PANAME': 'APPLY_FIBERFLAT',
-        'SPECTROGRAPH': 0,
-        'METRICS': {'SKYCONT': 359.70078667259668,
-                 'SKYCONT_AMP': array([ 374.19163643,    0.        ,  344.76184662,    0.        ]),
-                 'SKYCONT_FIBER': [357.23814787655738,   358.14982775192709,   359.34380640332847,
-                                    361.55526717275529, 360.46690568746544,   360.49561926858325,   
-                                    359.08761654248656,   361.26910267767016],
-                 'SKY_FIBERID': [4, 19, 30, 38, 54, 55, 57, 62]}}
-
->>>>>>> d18c72ae
     Args:
         qa_dict: dictionary from sky continuum QA
         outfile: pdf file to save the plot
@@ -503,34 +386,6 @@
     ax1.set_xticks(index)
     ax1.set_xticklabels(fiberid)
     ax1.set_xlim(0)
-<<<<<<< HEAD
-    
-    if "SKYCONT_AMP" in qa_dict["METRICS"]:
-        skycont_amps=np.array(qa_dict["METRICS"]["SKYCONT_AMP"])
-        ax2=fig.add_subplot(212)
-        heatmap1=ax2.pcolor(skycont_amps.reshape(2,2),cmap=plt.cm.OrRd)
-        plt.title('Sky Continuum = {:.4f}'.format(skycont), fontsize=10)
-        ax2.set_xlabel("Avg. sky continuum per Amp (photon counts)",fontsize=10)
-        ax2.tick_params(axis='x',labelsize=10,labelbottom=False)
-        ax2.tick_params(axis='y',labelsize=10,labelleft=False)
-        ax2.annotate("Amp 1\n{:.1f}".format(skycont_amps[0]),
-                 xy=(0.4,0.4),
-                 fontsize=10
-                 )
-        ax2.annotate("Amp 2\n{:.1f}".format(skycont_amps[1]),
-                 xy=(1.4,0.4),
-                 fontsize=10
-                 )
-        ax2.annotate("Amp 3\n{:.1f}".format(skycont_amps[2]),
-                 xy=(0.4,1.4),
-                 fontsize=10
-                 )
-        ax2.annotate("Amp 4\n{:.1f}".format(skycont_amps[3]),
-                 xy=(1.4,1.4),
-                 fontsize=10
-                 )
-=======
->>>>>>> d18c72ae
 
     plt.tight_layout()
     fig.savefig(outfile)
@@ -560,34 +415,6 @@
     ax1.tick_params(axis='y',labelsize=10)
     plt.xlim(0,len(fiber))
 
-<<<<<<< HEAD
-    if "PEAKCOUNT_RMS_AMP" in qa_dict["METRICS"]:
-        sky_amp_rms=np.array(qa_dict["METRICS"]["PEAKCOUNT_RMS_AMP"])
-        ax2=fig.add_subplot(212)
-        heatmap2=ax2.pcolor(sky_amp_rms.reshape(2,2),cmap=plt.cm.OrRd)
-        plt.title('Sky peaks for sky fibers = {:.4f}'.format(skyfiber_rms), fontsize=10)
-        ax2.set_xlabel("Sky Fiber RMS for peak wavelengths per Amp (photon counts)",fontsize=10)
-        ax2.tick_params(axis='x',labelsize=10,labelbottom=False)
-        ax2.tick_params(axis='y',labelsize=10,labelleft=False)
-        ax2.annotate("Amp 1\n{:.1f}".format(sky_amp_rms[0]),
-                 xy=(0.4,0.4),
-                 fontsize=10
-                 )
-        ax2.annotate("Amp 2\n{:.1f}".format(sky_amp_rms[1]),
-                 xy=(1.4,0.4),
-                 fontsize=10
-                 )
-        ax2.annotate("Amp 3\n{:.1f}".format(sky_amp_rms[2]),
-                 xy=(0.4,1.4),
-                 fontsize=10
-                 )
-        ax2.annotate("Amp 4\n{:.1f}".format(sky_amp_rms[3]),
-                 xy=(1.4,1.4),
-                 fontsize=10
-                 )
-
-=======
->>>>>>> d18c72ae
     plt.tight_layout()
     fig.savefig(outfile)
 
