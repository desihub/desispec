--- conflicted
+++ resolved
@@ -38,11 +38,7 @@
     bricks = { }
     try:
         # Loop over exposures available for this night.
-<<<<<<< HEAD
-        for exposure in desispec.io.get_exposures(args.night,specprod_dir = args.specprod):
-=======
         for exposure in desispec.io.get_exposures(args.night, specprod_dir = args.specprod):
->>>>>>> 271ba25a
             # Ignore exposures with no fibermap, assuming they are calibration data.
             fibermap_path = desispec.io.findfile(filetype = 'fibermap',night = args.night,
                 expid = exposure, specprod_dir = args.specprod)
@@ -53,14 +49,9 @@
             fibermap_data = desispec.io.read_fibermap(fibermap_path)
             brick_ids = set(fibermap_data['BRICKNAME'])
             # Loop over per-camera cframes available for this exposure.
-<<<<<<< HEAD
             cframes = desispec.io.get_files(
                     filetype = 'cframe', night = args.night,
                     expid = exposure, specprod_dir = args.specprod)
-=======
-            cframes = desispec.io.get_files(filetype = 'cframe',night = args.night,
-                expid = exposure, specprod_dir = args.specprod)
->>>>>>> 271ba25a
             log.debug('Exposure %08d covers %d bricks and has cframes for %s.' % (
                 exposure,len(brick_ids),','.join(cframes.keys())))
             for camera,cframe_path in cframes.iteritems():
